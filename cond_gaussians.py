--- conflicted
+++ resolved
@@ -162,7 +162,6 @@
         # update field access by name
         self._update()
 
-<<<<<<< HEAD
 #        data = genCGSample(n, testopts) # categoricals first, then gaussians
         #dg = len(numericals)
         dc = len(categoricals)
@@ -174,11 +173,6 @@
 #        print(df[0:10])
 
         (p, mus, Sigma) = ConditionallyGaussianModel._fitFullLikelihood(df, fields, dc)
-=======
-        dc = len(categoricals)
-        (p, mus, Sigma) = self._fitFullLikelihood(df, fields, dc)
-        
->>>>>>> 883b5d0f
         self._p = p
         self._mu = mus
         self._S = Sigma
@@ -335,8 +329,7 @@
     Sigma = np.diag([1, 1, 1, 1])
 
     dataset = "dummy_cg"
-#    dataset = "a"
-    if dataset == "b":
+    if dataset == "a":
         n = 1000
         testopts = {'levels': {0: [1, 2, 3, 4], 1: [2, 5, 10], 2: [1, 2]},
                     'Sigma': Sigma,
