# Copyright (c) 2018 Philipp Lucas (philipp.lucas@uni-jena.de)
"""
@author: Philipp Lucas

Automatically determines suitable extents of dimensions such that the
extent covers the non-zero interval of the marginal model for that
dimension.

"""

import logging
logger = logging.getLogger(__name__)
logger.setLevel(logging.INFO)


from mb_modelbase.models_core import domains as dm


def print_extents(model):
    for field in model.fields:
        print(field['name'])
        print(field['extent'])


def field_to_auto_extent(model, dim_name, prec=1e-03, step=.02):
    """Extends the extent of the quantitative dimension with name dim_name of model such that the range covers all non-zero values of the marginal model on dim_name.
    It returns the extended range for that dimension as a 2-element tuple (low, high)

    Args:
        model: A Model
        dim_name: name of a quantitative dimension of model
        [prec]: Precision
        [step]: step size as a factor of the extent of the dimension.
    """

    # check if dim_name is in model
    field = model.byname(dim_name)
<<<<<<< HEAD
    print("--------" + field['name'] + "--------")
=======
>>>>>>> d089c0ef
    if field['dtype'] == 'string':
        raise ValueError("dimension may not be categorical")

    # compute marginal model
    mm = model.marginalize(keep=dim_name)
    # get current extent
    extent = mm.byname(dim_name)['extent'].values()
    # go in steps of step-%
    len_step = (extent[1] - extent[0])*step

    low = extent[0]
    while mm.density([low]) > prec:
        low -= len_step

    high = extent[1]
    while mm.density([high]) > prec:
        high += len_step

    return low, high


def auto_range_by_sample(**kwargs):
    """Idea: sample from the model very often and just take the resulting extent"""
    raise NotImplementedError


def adopt_all_extents(model, how=field_to_auto_extent):

    for field in model.fields:
        if field['dtype'] != 'string':
            try:
                extent = how(model.copy(), field['name'])
            except:
                logger.warning('failed to automatically determine extent of field "{}".'.format(field['name']))
            else:
                field['extent'] = dm.NumericDomain(extent)  # modifies model!
    return model
<|MERGE_RESOLUTION|>--- conflicted
+++ resolved
@@ -35,10 +35,6 @@
 
     # check if dim_name is in model
     field = model.byname(dim_name)
-<<<<<<< HEAD
-    print("--------" + field['name'] + "--------")
-=======
->>>>>>> d089c0ef
     if field['dtype'] == 'string':
         raise ValueError("dimension may not be categorical")
 
@@ -75,4 +71,4 @@
                 logger.warning('failed to automatically determine extent of field "{}".'.format(field['name']))
             else:
                 field['extent'] = dm.NumericDomain(extent)  # modifies model!
-    return model
+    return model