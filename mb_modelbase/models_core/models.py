# Copyright (c) 2017-2018 Philipp Lucas (philipp.lucas@uni-jena.de)
"""
@author: Philipp Lucas

This module defines the abstract base class of all models: `Model`.
This is the base class of all real model classes.

It also provides definitions of other essential data types, such as `Field`, `Aggregation`, `Density`, `Probability`,
`Split`, `Condition`
"""

import copy as cp
import functools
import operator
import pickle as pickle
import numpy as np
import pandas as pd
import logging
import warnings
from itertools import compress

from mb_modelbase.models_core import base
from mb_modelbase.models_core.base import Condition, Split, Density
from mb_modelbase.models_core.base import NAME_IDX, METHOD_IDX, YIELDS_IDX, ARGS_IDX, OP_IDX, VALUE_IDX
from mb_modelbase.models_core import splitter as sp
from mb_modelbase.models_core import models_predict
from mb_modelbase.utils import utils
from mb_modelbase.utils import data_import_utils
from mb_modelbase.models_core import data_aggregation
from mb_modelbase.models_core import data_operations
from mb_modelbase.models_core import pci_graph
from mb_modelbase.models_core import auto_extent

logger = logging.getLogger(__name__)
logger.setLevel(logging.DEBUG)


""" Utility functions for converting models and parts / components of models to strings. """


def field_tojson(field):
    """Returns an adapted version of a field that in any case is JSON serializable. A fields domain may contain the
    value Infinity, which JSON serialized don't handle correctly.
    """
    # copy everything, but special treat domain and extent
    copy = cp.copy(field)
    copy['domain'] = field['domain'].tojson()
    copy['extent'] = field['extent'].tojson()
    return copy


def name_to_str(model, names):
    """Given a single name or a list of names of fields, returns
    a concise string representation of these. See field_to_str()
    """
    return field_to_str(model.byname(names))


def field_to_str(fields):
    """Given a single field or a list of fields, returns a concise string representation of these. As EBNF:

        (#|±)<name>[*]

    where
        # denotes a categorical field
        ± denotes a numerical field
        <name> is the fields name
        * denotes a field with bound domain (i.e. it is already conditioned on it)
    """

    def _field_to_str(field):
        return ('#' if field['dtype'] == 'string' else '±') + field['name'] \
               + ("*" if field['domain'].isbounded() else "")  # * marks fields with bounded domains

    if isinstance(fields, dict):
        return _field_to_str(fields)
    else:
        lst = [_field_to_str(field) for field in fields]
        return "(" + ",".join(lst) + ")"


def model_to_str(model):
    field_strs = [field_to_str(field) for field in model.fields]
    prefix = "" if model.mode == "both" else (model.mode + "@")
    return prefix + model.name + "(" + ",".join(field_strs) + ")"


def condition_to_str(model, condition):
    field_str = field_to_str(model.byname(condition[NAME_IDX]))
    op_str = condition[OP_IDX]
    value_str = str(condition[VALUE_IDX])
    return field_str + op_str + value_str


def conditions_to_str(model, conditions):
    cond_strs = [condition_to_str(model, condition) for condition in conditions]
    return "(" + ",".join(cond_strs) + ")"


class Model:
    """An abstract base model that provides an interface to derive submodels from it or query density and other
    aggregations of it.

    Attributes:

        .data : pd.DataFrame

            The data that is assigned to the model. When `.fit()` is called this data is used to learn the model
            parameters for this model instance. `.data` should only be set using `Model.set_data()`. See also the Data
            section below.

        .dim : int

            The current dimension of the model, i.e. the number of fields in `.fields`.

        .extents : sequence of sequences.

            The sequence of extents of the current fields of the model. Is in the same order like in `.fields`. An
            extent is a 'typical' set of values for a field. It is used, for example, if a bounded set of values is
            required as input from a field. E.g. if we split a quantitative field into k intervals,
            we need a bounded initial interval to split. Here, the extent would be used.

        .fields : sequence of `Field`s

            The See the Fields and Order of Fields sections below.

        .history : dict

            See the History section below.

        .mode : [None, 'model', 'data', 'both']

            The mode holds the current state of the model, and it represents it 'position' in the life-cycle of a model:

                * mode is None: the model was instantiated using the class constructor. The model instance now exists,
                but is not fitted to any data or otherwise even filled its internal parameter to represent a valid
                model at all.

                * mode == 'data': Data was assigned to the model using `.set_data()`, but the no model to represent
                that data has yet been learned. Hence, it is not possible to query the model with `.predict()` or the
                like. Anyway, queries against that data alone are possible.

                * mode == 'model: In contrast to ``mode == 'data'`` no data was assigned to the model,
                but it nevertheless represents a distribution of its class and queries such as `.predict()` can be
                made. This is typcially the case if the model class provides a way of (randomly) generating instances
                of it, see `.generate_model`.

                * mode == 'both': Data was assigned to the model AND the models parameters were fit to that data.
                This is most common state of a model and holds for example after you call `.set_data()` and
                thereafter `.fit()`.

        .name : string

            A unique (not enforced) name of the model.

        .names : sequence of strings

            The sequence of names of the current fields of the model.  Is in the same order like `.fields`.

        .parallel_processing : bool

            A flag that indicates whether certain queries should be executed in parallel on multiple available cores
            or not.

        .pci_graph : None or something


        .test_data : pd.DataFrame

            When data is set to a model using `.set_data()` or indirectly by using `.fit()` it will split the data
            into a training data set and test data set. This is the test data set.

    Methods:

        See the documentation at the method level.

    Concepts:

        Fields:

            A model has a number of fields (aka dimensions or random variables or attributes). The model models a
            probability density function on these fields and allows various queries against this density function.
            The fields of a model are accessible by the attribute `fields`. Alternatively, you may access fields by
            name with `Model.byname()`. There is other conversion routines, like `Model.asindex()`,
            `Model.inverse_names()`, `Model.isfieldname()`. Note that when a model shrinks due to marginalization the
            marginalized fields are removed. Hence, `.fields` always represents the 'current' Fields.

        Order of Fields:

            The fields of a model have a particular order that does not change during its lifetime. This is the order
            of fields in the attribute `Model.fields`. Whenever the model returns a list of values or objects related
            to fields, they are in the same order like the fields of the model (unless noted otherwise).

        Data:

            The model is based on data (evidence), and the data can be queried in the same way like the model.

        Hiding/Revealing fields:

            Fields of the model may be hidden, i.e. the values of hidden fields are removed from any output generated
            by a query against the model. See `Model.hide()`

        Default values and Default subset:

            The fields of a model may have a default value and a default subset. These can be set and removed using
            `.set_default_value()` and `.set_default_subset()`, respectively.

            Default values and default subsets (i.e. ranged) are used whenever a query against the model requires
            scalar or range input, respectively, but non is provided in the queries arguments. In these cases the
            set default values or subsets are used.

            The combination of hiding and setting a default value it provides you with a view on a slice of the
            model, where hidden fields are fixed to their default values / subsets.

        History:

            Models also provide a 'history', i.e. information about what operations (condition, marginalize) have
            been applied in order to arrive to the current model. This information is stored under the .history
            attribute and is a organized as a dictionary. The key is the name of the field that was changed. The
            value is a dict with these keys:
                * 'conditioned': a list of conditions applied in that order
                * 'marginalized': a string:
                    either None (if not marginalized in any way), or 'marginalized_out' (if marginalized over the full
                    domain) or 'conditioned_out' (if marginalized after conditioning).

        Model Queries:

            Once the model is initialized (i.e. its `.mode` equals 'model' or 'both') you may run model queries
            against it. There is two types of queries:
                1. modeling queries, i.e. queries that result in an modified model. These are:
                    * marginalization: `.marginalize()`,
                    * conditioning: `.condition()`, and
                    * a complex query method that combines both above (and more): `.model()`
                2. 'execution' queries, i.e. queries that return a specific characterization of the model. These are:
                    * query density: `.density()` which returns the density at a certain point in the domain of the
                        model,
                    * query probability: `.probability()` which returns the probability of a certain event,
                    * sampling: `.sample()` which draws samples according to the distribution,
                    * aggregations: `.aggregate()` which aggregates the model using to chosen method, and
                    * a complex query method that combines (almost) all of the above (and more): `.predict()`
            There is some other methods that change the 'default' behaviour of the model, but do not actually change
            the model. See secition 'Default Values and Default Subsets'.

        Storing / Loading:

            An instance of a model can be loaded from and stored in a file using `Model.load()` and `Model.store()`.

    Implementing a concrete subclass of the Model class:

        The abstract `Model` class defines stubs for those methods that actual models are required to implement. The
        stubs are:

          * _set_data(self, df, drop_silently, **kwargs)
          * _fit(self)
          * _marginalizeout(self, keep, remove)
          * _conditionout(self, keep, remove)
          * _density(self, x)
          * _sample(self)
          * copy(self, name=None)

        Each stub also contains documentation that provides information about guarantees (i.e. properties that hold
        when the stub's implementation is called) and responsibilities (i.e. properties and tasks that the stub has
        to fulfill). It furthermore gives hints for implementation because often existing methods and functions may
        be reused.

        Each concrete subclass must also fill the `._aggrMethods` dictionary. See the section 'Private
        Attributes:_aggrMethods'.

        Each class may additionally implement a number of other methods:

          * _probability()
          * _generate_model()

     Private Attributes:

           _aggrMethods : dict

                This dictionary maps a string identifier of an aggregation method to the actual method implementation,
                i.e. a class method that returns the desired aggregation. See for example `Gaussian.py`, and there the
                 __init__ method where `.aggrMethods` is assigned the method `.maximum` as well as the implementation
                 of that method which simply returns the mean of the Gaussian.

                The possible aggregation methods are listed in `base.AggregationMethods`. Of these, 'density' and
                'probability' are treated elsewhere (i.e. by `._density()` and `._probability()` and your model
                 implementation must not supply its own implementation of it.
                 Hence, in your class you should set class methods to the keys 'maximum' and 'average'.

    """

    def __str__(self):
        """Return a string representation."""
        # TODO: add some more useful print out functions / info to that function
        return (self.__class__.__name__ + " " + self.name + "':\n" +
                "dimension: " + str(self.dim) + "\n" +
                "names: " + str([self.names]) + "\n")
        # "fields: " + str([str(field) for field in self.fields]))

    def __short_str__(self, max_fields=5):
        """Return a short string representation. By default return a string representation of the first 5 fields. Set
        the max_fields parameter to change that.
        """
        fields = self.fields[:max_fields]
        field_strs = [('#' if field.dtype == 'string' else '±') + field.name for field in fields]
        return self.name + "(" + ",".join(field_strs) + ")"

    def asindex(self, names):
        """Given a single name or a sequence of names of a field, return the indexes of these in the .field attribute of
        the model.

        Returns : int or [int]
             A single index (if a single name was given) or a sequence of indexes.
        """
        if isinstance(names, str):
            return self._name2idx[names]
        else:
            return [self._name2idx[name] for name in names]

    def byname(self, names):
        """Given a single name or a sequence of names of a field, return the corresponding single field or sequence
        of fields of this model.

        Returns : Field or [Field]
            A single `Field` (if a single name was given) or a sequence of `Field`s.
        """
        def _byname(name):
            return self.fields[self._name2idx[name]]

        if isinstance(names, str):
            return _byname(names)
        else:
            return [_byname(name) for name in names]

    def isfieldname(self, names):
        """Returns true iff the single string or list of strings given as variables names are (all) names of random
        variables of this model.
        """
        if isinstance(names, str):
            return names in self._name2idx
        else:
            return all([name in self._name2idx for name in names])

    def inverse_names(self, names, sorted_=False):
        """Given a sequence of names of fields (or a single name), returns a sorted list of all names
        of fields in this model which are _not_ in names. The order of names is the same as the order of
        fields in the model.
        It ignores silently any name that is not a name of a field in this model.

        Args:
            names: a sequence of names (strings)
            sorted_: Boolean flag that indicates whether or not names is in sorted order with respect to the
             order of fields in this model.
        """
        if isinstance(names, str):
            names = [names]
            sorted_ = True
        if sorted_:
            return utils.invert_sequence(names, self.names)
        else:
            names = set(names)
            return [name for name in self.names if name not in names]

    def sorted_names(self, names):
        """Given a set, sequence or list of fields of this model, returns a list of the
        same names but in the same order as the fields in the model.
        It silently drops any duplicate names.
        """
        return utils.sort_filter_list(names, self.names)

    def __init__(self, name="model"):
        """Construct and return a new model.

        Args:
            name [string]: name of the model. Defaults to 'model'.
        """
        self.name = name
        # the following is all done in _fields_set_empty, which is called below
        # self.fields = []
        # self.names = []
        # self.extents = []
        # self.dim = 0
        # self._name2idx = {}
        self._fields_set_empty()
        self.data = pd.DataFrame([])
        self.test_data = pd.DataFrame([])
        self._aggrMethods = None
        self.mode = None
        self.history = {}
        self.parallel_processing = True

    def _setempty(self):
        self._update_remove_fields()
        return self

    def _isempty(self):
        return self.dim == 0

    def json_fields(self):
        """Returns a json-like representation of the fields of this model."""
        json_ = list(map(field_tojson, self.fields))
        return json_

    def set_model_params(self, **kwargs):
        """Sets explicitly the parameters of a model.

        This method has the following effects:
         - the models mode is set to 'model'
         - the models fields attribute is derived accordingly
        """
        if self.mode != 'empty':
            raise ValueError("cannot set parameters on non-empty model.")

        callbacks = self._set_model_params(**kwargs)
        self._update_all_field_derivatives()
        self.mode = "model"

        if callbacks is not None:
            [c() for c in callbacks]

        return self

    def _set_model_params(self, **kwargs):
        """Sets the parameters of a model. See also model.set_model_params.

        This method must be implementedby all actual model classes. Make sure it complies to the requirements, see
        model.set_model_params.
        """
        raise NotImplementedError("You have to implement the _set_model_params method in your model!")

    def set_data(self, df, silently_drop=False, **kwargs):
        """Derives suitable, cleansed (and copied) data from df for a particular model, sets this as the models data
         and also sets up auxiliary data structures if necessary. This is however, only concerned with the data
         part of the model and does not do any fitting of the model.

        This method has the following effects:
         - the models mode is set to 'data'
         - the models data is set to some model-specific cleaned version of the data.
         - the models fields attribute is derived accordingly
         - possibly existing data of the model are overwritten
         - possibly fitted model parameters are lost

        Note that if the data does not fit to the specific type of the model, it will raise a TypeError. E.g. a gaussian
        model cannot be fit on categorical data.

        Args:
            df: a pandas data frame
            silently_drop: If set to True any column of df that is not suitable for the model to be learned will silently be dropped. Otherwise this will raise a TypeError.

        Returns:
            self
        """
        default_opts = {
            'pci_graph': False,
        }
        valid_opts = {
            'pci_graph': [True, False]
        }
        kwargs = utils.update_opts(kwargs, default_opts, valid_opts)

        # general clean up
        df = data_import_utils.clean_dataframe(df)

        if df.shape[0] == 0:
            raise ValueError("Cannot fit to data frame with no rows.")
        if df.shape[1] == 0:
            raise ValueError("Cannot fit to data frame with no columns.")

        # model specific clean up, setting of data, models fields, and possible more model specific stuff
        callbacks = self._set_data(df, silently_drop, **kwargs)

        self.mode = 'data'
        self._update_all_field_derivatives()
        if callbacks is not None:
            [c() for c in callbacks]

        self.pci_graph = pci_graph.create(self.data) if kwargs['pci_graph'] else None
        return self

    def _init_history(self):
        """Initializes the history functionality. """
        for f in self.fields:
            self.history[f['name']] = {'conditioned': [], 'marginalized': None}

    def _set_data(self, df, silently_drop, **kwargs):
        """Set the data for this model instance using the data frame `df`. After completion of this method
        the following attributes are set:

         * self.data
         * self.fields
         * self.mode
         * self._history (initialized)

        See also `.set_data()`.

        This method must be implemented by all actual model classes. For this purpose you might just want to use one
        of the following:
         * `._set_data_mixed()`: for continuous and categorical data
         * `._set_data_continuous()`: for continuous data
         * `._set_data_categorical()`: for categorical data
        """
        raise NotImplementedError("your model must implement this method")

    def _set_data_mixed(self, df, silently_drop, num_names=None, cat_names=None, **kwargs):
        """See Model._set_data"""

        # split in categorical and numeric columns
        if num_names is None or cat_names is None:
            _, cat_names, num_names = data_import_utils.get_columns_by_dtype(df)
        self._categoricals = cat_names
        self._numericals = num_names

        # check if dtype are ok
        #  ... nothing to do here ...

        # set data for model as needed
        #  reorder data frame such that categorical columns are first
        df = df[self._categoricals + self._numericals]

        # shuffle and set data frame
        df = df.sample(frac=1, random_state=42).reset_index(drop=True)
        self.test_data, self.data = data_import_utils.split_training_test_data(df)

        # derive and set fields
        self.fields = data_import_utils.get_discrete_fields(df, self._categoricals) + \
                      data_import_utils.get_numerical_fields(df, self._numericals)

        # normalize numerical part of data frame. For better numerical performance.
        # this is done at model level
        # if normalize:
        #        ) = normalize_dataframe(df.loc[:, self._numericals])
        #        self.data_norm =

        self._init_history()

        return self

    def _set_data_continuous(self, df, silently_drop, **kwargs):
        """see Model._set_data"""

        # split in categorical and numeric columns
        all, categoricals, numericals = data_import_utils.get_columns_by_dtype(df)

        # check if dtype are ok
        if len(categoricals) > 0:
            raise ValueError('Data frame contains categorical columns: ' + str(categoricals))

        # shuffle and set data frame
        df = pd.DataFrame(df, columns=numericals).sample(frac=1, random_state=42).reset_index(drop=True)
        self.test_data, self.data = data_import_utils.split_training_test_data(df)

        # derive and set fields
        self.fields = data_import_utils.get_numerical_fields(self.data, numericals)

        self._init_history()

        return self

    def _set_data_categorical(self, df, silently_drop, **kwargs):
        """see Model._set_data"""

        # split in categorical and numeric columns
        all, categoricals, numericals = data_import_utils.get_columns_by_dtype(df)

        # check if dtype are ok
        if len(numericals) > 0:
            raise ValueError('Data frame contains numerical columns: ' + str(numericals))

        # shuffle and set data frame
        df = pd.DataFrame(df, columns=categoricals).sample(frac=1, random_state=42).reset_index(drop=True)
        self.test_data, self.data = data_import_utils.split_training_test_data(df)

        # derive and set fields
        self.fields = data_import_utils.get_discrete_fields(self.data, categoricals)

        self._init_history()

        return self

    def fit(self, df=None, auto_extend=True, **kwargs):
        """Fit the model. The model is fit:
        * to the optionally passed DataFrame `df`,
        * or to the previously set data (using `.set_data()`)

        On return of this method the attribute `.data` is filled with the appropriate data that
        was used to fit the model, i.e. if `df` is given it is set using `.set_data()`

        Args:fit(
            df: pd.DataFrame, optional
                The pandas data frame that holds the data to fit the model to. You can also
                previously set the data to fit to using the set_data method.

        Returns:
            The modified, fitted model.
        """
        if df is not None:
            return self.set_data(df, **kwargs).fit(**kwargs)

        if self.data is None and self.mode != 'data':
            raise ValueError(
                'No data frame to fit to present: pass it as an argument or set it before using set_data(df)')

        try:
            callbacks = self._fit(**kwargs)

            self.mode = "both"
            # self._update_all_field_derivatives()
            if callbacks is not None:
                [c() for c in callbacks]

            if auto_extend:
                auto_extent.adopt_all_extents(self)

        except NameError:
            raise NotImplementedError("You have to implement the _fit method in your model!")
        return self

    def marginalize(self, keep=None, remove=None):
        """Marginalize fields out of the model. Either specify which fields to keep or specify
        which to remove.

        Note that marginalization depends on the domain of a field. That is: if its domain is bounded it is
        conditioned on this value (and marginalized out). Otherwise it is 'normally' marginalized out (assuming that
        the full domain is available).

        Hidden fields:
          * You may marginalize hidden fields.
          * hidden fields are always kept, unless they are explicitly included in the argument <remove`.

        Default values / default subsets:
            If a field that has a default value is to be marginalized out, it is instead conditioned out on its
            default.

        Arguments:

            keep: string or a sequence of strings, or field of sequence of fields
                Names of fields or fields of a model. The given fields of this model are kept. All other random
                variables are marginalized out. You may specify the special string "*", which stands for 'keep all
                fields'

            remove: string or sequence of string, or field or sequence of fields
                Names of fields or fields of a model. The given fields of this model
                are marginalized out.

        Returns:
            The modified model.
        """
        # logger.debug('marginalizing: ' + ('keep = ' + str(keep) if remove is None else ', remove = ' + str(remove)))

        if keep is not None and remove is not None:
            raise ValueError("You may only specify either 'keep' or 'remove', but not both.")

        if keep is not None:
            if keep == '*':
                return self
            keep = base.to_name_sequence(keep)
            if self._hidden_count != 0:
                keep = keep + [f['name'] for f in self.fields if f['hidden']]  # keep hidden dims
            if not self.isfieldname(keep):
                raise ValueError("invalid field names in argument 'keep': " + str(keep))
        elif remove is not None:
            remove = base.to_name_sequence(remove)
            if not self.isfieldname(remove):
                raise ValueError("invalid field names in argument 'remove': " + str(remove))
            keep = set(self.names) - set(remove)
        else:
            raise ValueError("Missing required argument: You must specify either 'keep' or 'remove'.")

        if len(keep) == self.dim or self._isempty():
            return self
        if len(keep) == 0:
            return self._setempty()

        keep = self.sorted_names(keep)
        remove = self.inverse_names(keep, sorted_=True)

        # condition out any fields with default values/subsets on that very default
        conditions = []
        defaulting_dims = []
        for name in remove:
            field = self.byname(name)
            if field['default_subset'] is not None:
                c = Condition(name, "in", field['default_subset'])
            elif field['default_value'] is not None:
                c = Condition(name, "==", field['default_value'])
            else:
                continue
            defaulting_dims.append(name)
            conditions.append(c)
        if len(conditions) > 0:
            self.condition(conditions)._marginalize(remove=defaulting_dims)

        return self._marginalize(keep)

    def _marginalize(self, keep=None, remove=None):
        """Marginalize the fields given in remove, keeping those in keep.

        This is the internal version of the public method marginalize. You probably want to call that one, not _marginalize.

        Args:
            keep: the names of the fields to keep, in the same order than in self.fields.
            remove: the names of the fields to remove, in the same order than in self.fields.

        Notes:
            You have to specify at least one of keep and remove.
        """
        if keep is not None and remove is not None:
            assert (set(keep) | set(remove) == set(self.names))
        else:
            if remove is None:
                remove = self.inverse_names(keep, sorted_=True)
            if keep is None:
                keep = self.inverse_names(remove, sorted_=True)
        # else:
        #     raise ValueError("specify at least one of 'keep' and 'remove'!")
        cond_out = [name for name in remove if self.byname(name)['domain'].isbounded()]

        # Data marginalization
        if self.mode == 'both' or self.mode == 'data':
            # Note: we never need to copy data, since we never change data. creating views is enough
            # Set up an adjusted keep variable that only contains names of data dimensions
            keep_data = [name for name in keep if name in self.data.columns]
            self.data = self.data.loc[:, keep_data]
            self.test_data = self.test_data.loc[:, keep]
            if self.mode == 'data':
                # need to call this, since it will not be called later in this particular case
                self._update_remove_fields(remove)
                return self

        # Model marginalization
        # we only get here, if self.mode != 'data
        # there are three cases of marginalization:
        # (1) unrestricted domain, (2) restricted, but not singular domain, (3) singular domain
        # we handle case (2) and (3) in ._conditionout, then case (1) in ._marginalizeout
        if len(cond_out) != 0:
            callbacks = self._conditionout(self.inverse_names(cond_out, sorted_=True), cond_out)
            self._update_remove_fields(cond_out)
            if callbacks is not None:
                [c() for c in callbacks]
            remove = self.inverse_names(keep, sorted_=True)  # do it again, because fields may have changed
            for name in cond_out:
                self.history[name]['marginalized'] = 'conditioned_out'

        if len(keep) != self.dim and not self._isempty():
            callbacks = self._marginalizeout(keep, remove)

            self._update_remove_fields(remove)
            if callbacks is not None:
                [c() for c in callbacks]
            for name in remove:
                self.history[name]['marginalized'] = 'marginalized_out'
        return self

    def _marginalizeout(self, keep, remove):
        """Marginalize the model such that only fields with names in `keep` remain and
        fields with name in `remove` are removed.

        This method must be implemented by any actual model that derived from the abstract Model class.

        This method is guaranteed to be _not_ called if any of the following conditions apply:
          * keep is anything but a list of names of fields of this model
          * keep is empty
          * the model itself is empty
          * keep contains all names of the model
          * remove is anything but the inverse list of names of fields with respect to keep

        Moreover if `._marginalizeout()`is called, keep and remove are guaranteed to be in the same order than the
        fields of this model
        """
        raise NotImplementedError("Implement this method in your model!")

    def condition(self, conditions=None, is_pure=False):
        """Condition this model according to the list of three-tuples (<name-of-random-variable>, <operator>,
        <value(s)>). In particular objects of type ConditionTuples are accepted and see there for allowed values.

        Note: This only restricts the domains of the fields. To remove the conditioned field you need to call
        marginalize with the appropriate parameters.

        TODO: this is actually a conceptual error. It should NOT only restrict the domain, but actually compute a
          conditional model. See  https://ci.inf-i2.uni-jena.de/gemod/modelbase/issues/4

        Hidden fields: Whether or not any field of the model is hidden makes no difference to the result of this
        method. In particular you may condition on hidden fields.

        Default values: Default values for fields are not taken into consideration in any way.

        Returns:
            The modified model.
        """
        if conditions is None:
            conditions = []

        if isinstance(conditions, tuple):
            conditions = [conditions]

        # TODO: simplify the interface?

        # can't do that because I want to allow a zip object as conditions...
        # if len(conditions) == 0:
        #     return self

        # condition the domain of the fields
        names = []
        for (name, operator, values) in conditions:
            self.byname(name)['domain'].apply(operator, values)
            names.append(name)
            # store history
            e = {'operator': operator, 'value': values}
            self.history[name]['conditioned'].append(e)

        # condition model
        # todo: currently, conditioning of a model is always only done when it is conditioned out.
        # in the future this should be decided by the model itself:
        #  for an emperical model it is always possible to compute the conditional model
        #  for an gaussian model we may compute it for point conditinals right away, but we maybe would not want to do it for range conditionals
        # TODO: if conditions is a zip: how can it be reused a 2nd and 3rd time below!??
        # condition data
        if self.mode == 'data' or self.mode == 'both':
            for condition in conditions:
                if condition.name in self.data.columns.tolist():
                    self.data = data_operations.condition_data(self.data, conditions)
            self.test_data = data_operations.condition_data(self.test_data, conditions)

        self._update_extents(names)
        return self

    def _conditionout(self, keep, remove):
        """Condition the field with name in `remove` on their available, //not unbounded// domain and
        marginalizes them out.

        This method must be implemented by any actual model that derived from the abstract Model class.

        This method is guaranteed to be _not_ called if any of the following conditions apply:
          * remove is anything but a list of names of fields of this model
          * remove is empty
          * the model itself is empty
          * remove contains all names of the model
          * keep is anything but the inverse list of names of fields with respect to remove

        Moreover keep and remove are guaranteed to be in the same order than the fields of this model

        Note that we don't know yet how to condition on a non-singular domain (i.e. condition on interval or sets).
        As a work around we therefore:
          * for continuous domains: condition on (high-low)/2
          * for discrete domains: condition on the first element in the domain
        """
        raise NotImplementedError("Implement this method in your model!")

    def hide(self, dims, val=True):
        """Hides/unhides the given fields.

        Hiding a field does not cause any actual change in the model. It simply removes the hidden field from
        any output generated by the model. In combination with setting a default value it provides you with a view on
        a slice of the model, where hidden fields are fixed to their default values / subsets.

        Notes:
          * fields without defaults values/subsets can be hidden anyway.
          * any hidden field is still reported as a field of the model by means of auxiliary methods like
          `Model.byname`, `Model.isfieldname`, `Model.fields`, etc.

        However, hiding a field with name 'foo' has the following effects on subsequent queries against the model:
          * density: If no value for 'foo' is specified, the default value (which must be set) is used and the density
            at that point is returned.
          * probability: If no subset for 'foo' is specified, the default subset (which must be set) is used and the
            density at that point is returned
          * predict: Predictions are done on the conditional model on the defaults. The returned tuples do not contain
            values for those fields that are both, hidden and defaulting.
          * sample: Sampling is done 'normally', but the hidden fields are removed from the generated samples.
          * condition: no change in behaviour what so ever. In particular, it is possible to condition hidden
            fields.
          * marginalize: no change in behaviour either. However, if there is a default value set, the behaviour changes.
            See set_default_* for more.

        For more details, look at the documentation of each of the methods.

        Args:
            dims:
               * a single field, or
               * a single field name, or
               * a sequence of the above, or
               * a dict of <name>:<bool>, where <name> is the name of the fields to hide (<bool> == True) or unhide
                (<bool> == False)

            val (optional, defaults to True)
               * if a dict is provided for dims, this is ignored, otherwise
               * set to True to hide, or False to unhide all given fields.
        """

        if dims is None:
            dims = {}

        # normalize to dict
        if not isinstance(dims, dict):
            dims = base.to_name_sequence(dims)
            dims = dict(zip(dims, [val] * len(dims)))

        for name, flag in dims.items():
            field = self.byname(name)
            self._hidden_count -= field['hidden'] - flag
            field['hidden'] = flag
        return self

    def hidden_fields(self, invert=False):
        """Return the sequence of names of fields that are hidden. Their rder matches the order of fields in the
        model.
        """
        return [f['name'] for f in self.fields if (invert - f['hidden'])]

    def hidden_idxs(self, invert=False):
        """Return the sequence of indexes to fields that are hidden in increasing order.
        """
        return [idx for idx, f in enumerate(self.fields) if (invert - f['hidden'])]

    def reveal(self, dims):
        """Reveals the given fields. Provide either a single field or a field name or a sequence of these.

        See also `Model.hide()`.
        """
        return self.hide(dims, False)

    def set_default_value(self, dims, values=None):
        """Sets default values for fields.

        There is two ways of specifying the arguments:

        1. Provide a dict of <field-name> to <default-value> (as first argument or argument dims).
        2. Provide two sequences: dims and values that contain the field names and default values, respectively.

        Note that setting defaults is independent of hiding a field.

        The abstract idea of default values is as follows:

        Once a default value is set, any operation that returns or uses values of that field will have or use
        that particular value, respectively. See the documentation of the interface methods to understand the
        detailed implications.

        Returns self.
        """

        if values is None:
            if dims is None:
                dims = {}
            # dims is a dict of <field-name> to <default-value>
            if not isinstance(dims, dict):
                raise TypeError("dims must be a dict of <field-name> to <default-value>, if values is None.")
        else:
            # dims and values are two lists
            if len(dims) != len(values):
                raise ValueError("dims and values must be of equal length.")
            dims = dict(zip(dims, values))

        if not self.isfieldname(dims.keys()):
            raise ValueError("fields must be specified by their name and must be a field of this model")

        # update default values
        for name, value in dims.items():
            field = self.byname(name)
            if not field['domain'].contains(value):
                raise ValueError("The value to set as default must be within the domain of the field.")
            field['default_value'] = value

        return self

    def set_default_subset(self, dims, subsets=None):
        """Sets default subsets for fields.

        There is two ways of specifying the arguments:

        1. Provide a dict of <field-name> to <default-subset> (as first argument or argument dims).
        2. Provide two sequences: dims and subsets that contain the field names and default subsets, respectively.

        Note that setting defaults  is independent of hiding a field.

        The default subset of a field is used when any probability over that field is queried, but no value
        for the field is provided. Then the default subset value is used instead. See the documentation of the
        interface methods to understand the detailed implications.

        Returns self.
        """
        if subsets is None:
            if dims is None:
                dims = {}
            # dims is a dict of <field-name> to <default-value>
            if not isinstance(dims, dict):
                raise TypeError("dims must be a dict of <field-name> to <default-value>, if values is None.")
        else:
            # dims and values are two lists
            if len(dims) != len(subsets):
                raise ValueError("dims and values must be of equal length.")
            dims = dict(zip(dims, subsets))

        if not self.isfieldname(dims.keys()):
            raise ValueError("fields must be specified by their name and must be a field of this model")

        # update default values
        for name, subset in dims.items():
            field = self.byname(name)
            if not field['domain'].contains(subset):
                raise ValueError("The value to set as default must be within the domain of the field.")
            field['default_subset'] = subset

        return self

    @staticmethod
    def has_default(dims):
        """Given a single field name or a sequence of field names returns a single or a sequence of booleans,
        each indicating whether or not the field with that name has any defaulting value/subset.
        """

        def _has_default(dim):
            return dim['default_value'] is not None or dim['default_subset'] is not None

        if isinstance(dims, str):
            return _has_default(dims)
        else:
            return map(_has_default, dims)

    def aggregate_data(self, method, opts=None):
        """Aggregate the models data according to given method and options, and return this aggregation.

        See `data_aggregation.aggregate_data()`.
        """
        # TODO: should I add the option to compute aggregations on a selectable part of the data
        return data_aggregation.aggregate_data(self.data, method, opts)

    def aggregate_model(self, method, opts=None):
        """Aggregate the model according to given method and options and return the aggregation value.

        Args:
            method: string
                The method how to aggregate. It depends on the model class which methods are available.
            opts: {}
                Not used.
        """

        # need index to merge results later
        other_idx = []
        other_names = []
        singular_idx = []
        singular_names = []
        singular_res = []

        # 1. find singular fields (fields with singular domain)
        # any aggregation on such fields must yield the singular value of the domain

        # need to copy model because we change the domain for the above heuristic... that seems ugly, but it's not too
        # bad because we would anyway need to copy the model before conditioning out singular fields
        model = self.copy()

        for (idx, field) in enumerate(model.fields):
            domain = field['domain']
            issingular = domain.issingular()
            isbounded = domain.isbounded()

            # Problem: how to marginalize if it is bounded but not singular?
            # Solution: apply heuristic to reduce any bounded domain to singular domain
            # see also: http://wiki.inf-i2.uni-jena.de/doku.php?id=emv:models:restrictions&#marginalization_of_interval-conditioned_fields
            if not issingular and isbounded:
                extent = field['extent']
                condition_scalar = domain.intersect(extent).mid()  # compute value to condition on
                domain.intersect(condition_scalar)  # condition, i.e. restrict domain to scalar
                issingular = True

            if issingular:
                singular_idx.append(idx)
                singular_names.append(field['name'])
                singular_res.append(domain.value())
            else:
                other_names.append(field['name'])
                other_idx.append(idx)

        # quit early if possible
        if len(other_idx) == 0:
            model_res = singular_res
        else:
            # 2. marginalize singular fields out
            model = model if len(singular_names) == 0 else model._marginalize(keep=other_names, remove=singular_names)

            # 3. calculate 'unrestricted' aggregation on the remaining model
            try:
                aggr_function = model._aggrMethods[method]
            except KeyError:
                raise ValueError("Your model does not provide the requested aggregation: '" + method + "'")
            other_res = aggr_function()


            # 4. clamp to values within domain
            # TODO bug/mistake: should we really clamp?
            for (idx, field) in enumerate(model.fields):
                other_res[idx] = field['domain'].clamp(other_res[idx])

            # 5. merge with singular results
            model_res = utils.mergebyidx(singular_res, other_res, singular_idx, other_idx)
        return model_res

    def aggregate(self, method, opts=None):
        """ Aggregate the model using the given method and return the aggregation as a list. The order of elements
        in the list matches the order of fields in fields attribute of the model.

        Args:
            method: string
                The method how to aggregate. It depends on the model class which methods are available.
            opts: Any, optional.
                Additional arguments for the aggregation.

        Hidden fields:
            Any value of a field that is hidden will be removed from the resulting aggregation before returning.

        Default values:
            Instead of the aggregation of the model, the aggregation of the conditional model on all defaulting
            fields is returned. For example:

                Let p(sex,age) be a bivariate model and let its maximum be at argmax(p(sex,age)) = ('Female',
                18). However, if the default of field 'sex' is set to 'Male' the aggregation of the model is (
                'Male', argmax(p(age|sex='Male')) instead. If could be, for example, ('Male', 23).

        TODO: right now default values are not taken into consideration in this way...

        Returns:
            The aggregation of the model as a sequence.
        """
        if self._isempty():
            raise ValueError('Cannot aggregate a 0-dimensional model')

        # derive conditional model for default values. prefers default_subset over default_value
        model = self
        dims_subset_default = {}  # TODO implement this
        dims_value_default = {}

        if len(dims_subset_default) > 0 or len(dims_value_default) > 0:
            conditions_value = [(k, "==", v) for k, v in dims_value_default.items()]
            conditions_subset = [(k, "in", v) for k, v in dims_subset_default.items()]

            conditions = conditions_value
            conditions.update(conditions_subset)

            model = self._cond_default_model = self.copy().model(where=conditions)
            # TODO: CONTINUE HERE. make use of "model"!
            raise NotImplementedError()

        model_res = self.aggregate_model(method, opts)

        # TODO: add values of fields that defaulted to some value

        # remove values of hidden fields
        # TODO: move to own method
        if self._hidden_count != 0:
            idxs = self.hidden_idxs(invert=True)  # returns the non-hidden indexes
            model_res = [model_res[i] for i in idxs]

        return model_res

    def density(self, values=None, names=None):
        """Returns the density at given point.

         Args:
            There are several ways to specify the arguments:

            (1) A list of values in `values` and a list of fields names in `names`, with corresponding order.
            They need to be in the same order than the fields of this model.

            (2) A list of values in `values` in the same order than the fields of this model. `names` must not be
            passed. This is faster than (1).

            (3) A dict of key=name:value=value in `values`. `names` is ignored.

        Hidden fields and default values:

            The density will be computed on the model over all (i.e. hidden and non-hidden) fields. If you do not
            specify a value for a field (hidden or not) its default value will be used instead to compute the
            density at that point.

            If you use variant (1) and (3) of specifying arguments: You may or not provide a value for fields
            with default values. You may also 'mix', i.e. give values for some fields that have default values,
            but not for other fields that also have default values.

            If you use variant (2): You must not specify the value of any hidden field. And you must specify
            values for all non-hidden fields. This is because it would be impossible to determine what field they
            belong to.

        Internal:

            It may happen that some elements of values are not scalars such as 1 or 'foo' but a single item list such
            as [1] or ['foo']. This is because the split-method 'elements' is used to create input for both:

              * probability (requiring a sequence of domains), and
              * density (requiring a sequence of scalars)

            Currently, we only allow scalar values at input and instead we take care of it in `Model.predict()`.
        """
        if self._isempty():
            raise ValueError('Cannot query density of 0-dimensional model')

        # normalize parameters to ordered list form
        if isinstance(values, dict):
            values = [values.get(name, self.byname(name)['default_value']) for name in self.names]
        elif names is not None and values is not None:
            # unordered list was passed in
            if len(values) != len(names):
                raise ValueError('Length of names and values does not match.')
            elif len(set(names)) == len(names):
                raise ValueError('Some name occurs twice.')
            values = dict(zip(values, names))  # to dict
            values = [values.get(name, self.byname(name)['default_value']) for name in self.names]  # to
        elif len(values) == (self.dim - self._hidden_count):
            # correctly ordered list was passed in
            if self._hidden_count != 0:
                # merge with defaults of hidden fields (which may not have been passed!)
                i = iter(values)
                values = [f['default_value'] if f['hidden'] else next(i) for f in self.fields]
            else:
                pass  # nothing to do]
        else:
            raise ValueError("Invalid number of values passed.")

        p = self._density(values)
        return p

    def _density(self, x):
        """Return the density of the model at point `x`.

        This method must be implemented by any actual model that derives from the abstract Model class.

        This method is guaranteed to be _not_ called if any of the following conditions apply:

          * `x` is anything but a list of values as input for density
          * `x` has a length different than the dimension of the model
          * the model itself is empty

        It is _not_ guaranteed, however, that the elements of `x` are of matching type / value for the model

        Args:
            x: sequence
                List of values as input for the density.
        """
        raise NotImplementedError("Implement this method in your model!")

    def probability(self, domains=None, names=None):
        """
        Return the probability of given event.

        By default this returns an approximation to the true probability. To implement it exactly or a different
        approximation for a model class re-implement the method `_probability()`. See `Model._probability()` for
        detail on the generic implementation.

        Args:
            There are several ways to specify the arguments:

            (1) A list of domains in `domains` and a list of fields names in `names`, with corresponding order.
            They need to be in the same order than the fields of this model.

            (2) A list of domains in `domains` in the same order than the fields of this model. `names` must not
            be passed. This is faster than (1).

            (3) A dict of key=name:value=domain in `domains`. `names` is ignored.

        Hidden fields and default values:

            See Model.density().

        """
        if self._isempty():
            raise ValueError('Cannot query density of 0-dimensional model')

        # normalize parameters to ordered list form
        if isinstance(domains, dict):
            # dict was passed
            domains = [domains.get(name, self.byname(name)['default_subset']) for name in self.names]
        elif names is not None and domains is not None:
            if len(domains) != len(names):
                raise ValueError('Length of names and values does not match.')
            elif len(set(names)) == len(names):
                raise ValueError('Some name occurs twice.')
            domains = dict(zip(domains, names))  # to dict
            domains = [domains.get(name, self.byname(name)['default_subset']) for name in self.names]  # to domains
        elif len(domains) == (self.dim - self._hidden_count):
            # correctly ordered list was passed in
            if self._hidden_count != 0:
                # merge with defaults of hidden fields (which may not have been passed!)
                i = iter(domains)
                domains = [f['default_domain'] if f['hidden'] else next(i) for f in self.fields]
            else:
                pass  # nothing to do
        else:
            raise ValueError("Invalid number of values passed.")

        # model probability
        model_prob = self._probability(domains)
        return model_prob

    def _probability(self, domains):
        try:
            cat_len = len(self._categoricals)
        except AttributeError:
            # self._categoricals might not be implemented in a particular model. this is the fallback:
            cat_len = sum(f['dtype'] == 'string' for f in self.fields)
        return self._probability_generic_mixed(domains[:cat_len], domains[cat_len:])

    def _probability_generic_mixed(self, cat_domains, num_domains):
        """
        Returns an approximation to the probability of the given event.

        This works generically for any model mixed model that stores categorical fields before numerical
        fields. It is assumed that all domains in `cat_domains` and `num_domains` are given in their respective
        order in the model.

        Args:
            cat_domains: sequence of domains
                A domain describes the subspace that the event covers for a particular fields.
                A valid domain categorical domain is a sequence of strings, e.g. ['A'], or ['A','B']
            num_domains: sequence of domains
                A domain describes the subspace that the event covers for a particular fields.
                A valid domain quantitative domain is a 2-element sequence or tuple, e.g. [1,2], or [1,1] or [2,6].
                If [l,h] is the interval, then neither l nor h may be +-infinity and it must hold l <= h
        """
        # volume of all combined each quantitative domains
        vol = functools.reduce(operator.mul, [high - low for low, high in num_domains], 1)
        # map quantitative domains to their mid
        y = [(high + low) / 2 for low, high in num_domains]

        # sum up density over all elements of the cartesian product of the categorical part of the event
        # TODO: generalize
        assert (all(len(d) == 1 for d in cat_domains)), "did not implement the case where categorical domain has more than one element"
        x = list([d[0] for d in cat_domains])
        return vol * self._density(x + y)
        #return vol * self._density(list(cat_domains) + y)

    def sample(self, n=1):
        """Returns n samples drawn from the model as a dataframe with suitable column names.
        TODO: make interface similar to select_data
        """
        if self._isempty():
            raise ValueError('Cannot sample from 0-dimensional model')
        samples = (self._sample() for i in range(n))
        hidden_dims = [f['name'] for f in self.fields if f['hidden']]
        return pd.DataFrame.from_records(data=samples, columns=self.names, exclude=hidden_dims)

    def _sample(self):
        """Returns a single sample drawn from the model.

        This method must be implemented by any actual model that derives from the abstract Model class.

        This method is guaranteed to be _not_ called if any of the following conditions apply:
            * the model is empty
        """
        raise NotImplementedError()

    def copy(self, name=None):
        """Returns a copy of this model, optionally using a new name.

        This method must be implemented by any actual model that derives from the abstract model class.

        Note: use `Model._defaultcopy()` to get a copy of the 'abstract part' of an model
        instance and then only add your custom copy code.
        """
        raise NotImplementedError()

    def _defaultcopy(self, name=None):
        """Return a new model of the same type with all instance variables of the abstract base model copied:
          * data (a reference to it!!!)
          * fields (deep copy)
        """
        name = self.name if name is None else name
        mycopy = self.__class__(name)
        mycopy.data = self.data  # .copy()
        mycopy.test_data = self.test_data.copy()
        mycopy.fields = cp.deepcopy(self.fields)
        mycopy.mode = self.mode
        mycopy._update_all_field_derivatives()
        mycopy.history = cp.deepcopy(self.history)
        mycopy.parallel_processing = self.parallel_processing
        return mycopy

    def _condition_values(self, names=None, pairflag=False, to_scalar=True):
        """Return the list of values to condition on given a sequence of field names to condition on.

        Essentially, this is a look up in the domain restrictions of the fields to be conditioned on (i.e. the
        sequence names).

        Args:
            names: sequence of strings
                The field names to get the conditioning domain for. If not given the condition values for all
                fields are returned.
            pairflag: bool, optional.
                Defaults to `False`. If set to `True` not a list of values but a zip-object of the names and the
                values to condition on is returned
            to_scalar: bool
                Flag to turn any non-scalar values to scalars. Defaults to `False`.
        """
        if not to_scalar:
            raise NotImplemented
        fields = self.fields if names is None else self.byname(names)
        # It's not obvious but this is equivalent to the more detailed code below...
        cond_values = [field['domain'].mid() for field in fields]

        # cond_values = []
        # for field in fields:
        #     domain = field['domain']
        #     dvalue = domain.value()
        #     if not domain.isbounded():
        #         raise ValueError("cannot condition fields with not bounded domain!")
        #     if field['dtype'] == 'numerical':
        #         # TODO: I think this is wrong. I should solve this issue not here, but where the conditioning is actually applied!
        #         cond_values.append(dvalue if domain.issingular() else (dvalue[1] + dvalue[0]) / 2)
        #     elif field['dtype'] == 'string':
        #         # TODO: I actually know how to apply such multi element conditions
        #         cond_values.append(dvalue if domain.issingular() else dvalue[0])
        #     else:
        #         raise ValueError('invalid dtype of field: ' + str(field['dtype']))

        return zip(names, cond_values) if pairflag else cond_values

    def save(self, filename):
        """Store the model to a file at `filename`.

        You can load a stored model using `Model.load()`.
        """
        with open(filename, 'wb') as output:
            pickle.dump(self, output, pickle.HIGHEST_PROTOCOL)

    @staticmethod
    def save_static(model, filename, *args, **kwargs):
        """Store the model to a file at `filename`.

        You can load a stored model using `Model.load()`.
        """
        model.save(filename, *args, **kwargs)

    @staticmethod
    def load(filename):
        """Load the model in file at `filename`.

        You can store a stored model using `Model.store()`.
        """
        with open(filename, 'rb') as input:
            model = pickle.load(input)
            if not isinstance(model, Model):
                raise TypeError('pickled input is not an instance of Model.')
            return model

    def _fields_set_empty(self):
        self.fields = []
        self.names = []
        self.extents = []
        self.dim = 0
        self._name2idx = {}
        self._hidden_count = 0
        return

    def _update_extents(self, to_update=None):
        """Updates `Model.extents` of the fields with names in the sequence `to_update`.
        Updates all if `to_update` is None.

        `Model.extents` is only a convenience lookup dictionary, hence it needs be updated if the actual
        extents change for whatever reason.
        """
        if to_update is None:
            self.extents = [field['domain'].bounded(field['extent']) for field in self.fields]
        else:
            to_update_idx = self.asindex(to_update)
            for idx in to_update_idx:
                field = self.fields[idx]
                self.extents[idx] = field['domain'].bounded(field['extent'])
            return self

    def _update_name2idx_dict(self):
        """Updates (i.e. recreates) the `Model._name2idx` dictionary from current `self.fields`.

        This is necessary whenever `Model.fields` change.
        """
        self._name2idx = dict(zip([f['name'] for f in self.fields], range(self.dim)))

    def _update_remove_fields(self, to_remove=None):
        """Remove the fields in the sequence `to_remove` (and correspondingly derived structures) from `self.fields`.
         Removes all if `to_remove` is None.
         @fields
        """
        if to_remove is None:
            return self._fields_set_empty()

        to_remove_idx = self.asindex(to_remove)
        # assert order of indexes
        assert (all(to_remove_idx[i] <= to_remove_idx[i + 1] for i in range(len(to_remove_idx) - 1)))

        for idx in reversed(to_remove_idx):
            self._hidden_count -= self.fields[idx]['hidden']
            del self.names[idx]
            del self.extents[idx]
            del self.fields[idx]

        self.dim = len(self.fields)
        self._update_name2idx_dict()
        return self

    def _update_all_field_derivatives(self):
        """Rebuild all field derivatives. `self.fields` must be set before this method is called.
        @fields

        field derivatives include:
         * `Model.dim`
         * `Model._name2idx`
         * `Model.names`
         * `Model.extents`
         * `Model._hidden_count`
        """
        self.dim = len(self.fields)
        self._update_name2idx_dict()
        self.names = [f['name'] for f in self.fields]
        self._update_extents()
        self._hidden_count = sum(map(lambda f: f['hidden'], self.fields))
        return self

    def model(self, model='*', where=None, as_=None, default_values=None, default_subsets=None, hide=None):
        """Return a model with name `as_` that models the fields in `model` respecting conditions in
        `where`. Moreover, fields in hide will be hidden/unhidden (depending on the passed boolean) and default
        values and/or default subsets will be set.

        It does NOT create a copy, but MODIFIES this model.

        Args:
            model: sequence of strings or "*", optional.
                Each string is the name of a field to model. Its value may also be "*" or ["*"], meaning all random
                variables of this model. Defaults to '*'.
            where: sequence of tuples, optional.
                The sequence of conditions to model. Defaults to None.
            as_: string, optional
                The name for the model to derive. If set to None the name of the base model is used. Defaults to None.
            default_values: dict, optional
                 A dict of <name>:<value>, where <name> is the name of a field of this model and <value> the
                 default value to be set. Pass None to remove a already set default.
            default_subsets: dict, optional.
                An dict of <name>:<subset>, where <name> is the name of a field of this model and <subset> the
                default subset to be set. Pass None to remove the default.
            hide: string or sequence of strings, optional.
                Each name refers to a field of this model that will be hidden. Or a <name>:<bool>-dict where name is
                a fields name and bool is True iff the field will be hidden, or False if it is unhidden.

        Returns:
            The modified model.
        """
        self.name = self.name if as_ is None else as_

        return self.set_default_value(default_values) \
            .set_default_subset(default_subsets) \
            .hide(hide).condition(where) \
            .marginalize(keep=model)

    def predict(self, predict, where=None, splitby=None, for_data=None, returnbasemodel=False):
        """Calculate the prediction against the model and returns its result as a pd.DataFrame.

        The data frame contains exactly those fields which are specified in 'predict'. Its order is preserved.

        It does NOT modify the model it is called on.

        Args:
            predict: list
                A list of 'things' to predict. Each of these 'things' may be: a `Field`, a str identifying a `Field`,
                or an 'AggregationTuple'.
                These 'things' are included in the returned data frame, in the same order as specified here.

            where: list[ConditionTuple], optional.
                A list of `ConditionTuple`s, representing the conditions to adhere.

            splitby: list[SplitTuple], optional.
                A list of 'SplitTuple's, i.e. a list of fields on which to split the model and the method how to
                do the split.

            for_data: pd.DataFrame, optional.
                Set of data points to do prediction for. Is combined with the values of `splitby` (if they overlap).
                The columns of the dataframe must be labelled with the corresponding names of the dimensions in self.

            returnbasemodel: bool
                If set this method will return the pair (result-dataframe, basemodel-for-the-prediction). Defaults to
                False.

        Returns:

            A `pd.DataFrame` with the fields as given in 'predict', or a tuple (see returnbasemodel).

        Evidence and splits:

            While both may be used in parallel, they may currently not share any dimensions.

        Hidden fields:

            You may not include any hidden field in the predict-clause and such queries will result in a
            ValueError().
            TODO: fix?
            TODO: raise error

        Default Values:

            You may leave out splits for fields that have a default value, like this:

                # let model be a model with the default value of X set to 1.
                model.predict(Density('X','Y'), splitby=Split('Y', 'equidist, 10))

            This will NOT result in an error, since the - normally required - split for X is automatically generated,
            due to the information that X defaults to 1.

            You may, at the same time, include the defaulting fields in the result table. A slight variation of
            the example above:

                # let model be a model with the default value of X set to 1.
                model.predict(X, Y, Density('X','Y'), splitby=Split('Y', 'equidist, 10))

        for_data-clause:

            You may provide data that a prediction is done for. See 'input generation'.

        Splits:

            Splits may have scalars or domains as a result type. See 'input generation'.

        Input generation:

            Many queries require 'input' that a query is computed on. E.g. a density can only be computed at a given
            point. There is two ways to provide input: using splits (`SplitTuple`) and with the `for_data`-clause.

            In case of the `for_data` clause the data points are taken as they are and the query is computed on them.
            E.g.:

            > model.predict(['RW', Density([RW])], for_data=pd.DataFrame(data={'RW': [5, 10, 15]}))
            >
            >   RW  density(['RW'])
            >   5         0.005603
            >  10         0.248187
            >  15         0.250418

            In the case of splits, each split is 'expanded' into a series of values of its dimension. Then these
            splits are combined as their cartesian product, i.e. a cross-join is done. This allows to create all
            sorts of 'meshes' across dimensions. For example:

            > model.predict(['sex', 'FL', Probability([FL, sex])], splitby=[Split(sex), Split(FL)])
            >
            >        sex         FL  @probability(['FL', 'sex'])
            >   0   Female   3.450144                     0.000545
            >   1   Female   4.472832                     0.001566
            > ...
            >   24  Female  27.994656                     0.000781
            >   25    Male   3.450144                     0.000633
            >   26    Male   4.472832                     0.001634
            >   27    Male   5.495520                     0.003874
            >   28    Male   6.518208                     0.008429
            > ...
            >   49    Male  27.994656                     0.000844

            Both, splits and for_data may used at the same time. They are combined as their cross product.


        Ideas for Improvement:

           How to efficiently query the model? how can I vectorize it? I believe that depends on the query. A typical
           query consists of dimensions for splits and then aggregations and densities. For the case of aggregations
           a conditioned model has to be calculated for every split. I don't see how to vectorize / speed this up
           easily. For densities it might be very well possible, as the splits are now simply input to some density
           function. It might actually be faster to first condition the model on the dimensions (values)
           and then derive the measure models... note: for density however, no conditioning on the input is required

        TODO:
            * just an idea: couldn't I merge the partial data given (takes higher priority) with all default of all
           variables and use this as a starting point for the input frame??
            * can't we handle the the split-method 'data' (which uses .test_data as the result of the split) as partial
             data. This seem more clean and versatile.

        """
        partial_data = for_data
        if partial_data is None:
            partial_data = pd.DataFrame()
        elif not self.isfieldname(partial_data.columns):
            raise ValueError('partial_data contains data dimensions that are not modelled by this model')

        if isinstance(predict, (str, tuple)):
            predict = [predict]

        if isinstance(where, tuple):
            where = [where]

        if isinstance(splitby, tuple):
            splitby = [splitby]

        if self._isempty():
            return pd.DataFrame()

        if where is None:
            where = []
        if splitby is None:
            splitby = []

        # (0) create data structures for clauses
        aggrs, aggr_ids, aggr_input_names, aggr_dims, \
        predict_ids, predict_names, \
        split_names, name2split, \
        partial_data, partial_data_names\
            = models_predict.create_data_structures_for_clauses(self, predict, where, splitby, partial_data)
        # set of names of dimensions that we need values for in the input data frame
        input_names = aggr_input_names | set(split_names) | set(partial_data_names)

        # (1) derive base model, i.e. a model on all requested fields and measures respecting filters
        basenames = input_names.union(aggr_dims)
        basemodel = self.copy().model(model=basenames, where=where, as_=self.name + '_base')

        # (2) generate all input data
        partial_data, split_data = models_predict.generate_all_input(basemodel, splitby, split_names, partial_data)

        # (3) execute each aggregation
        aggr_model_id_gen = utils.linear_id_generator(prefix=self.name + "_aggr")
        result_list = []
        for aggr, aggr_id in zip(aggrs, aggr_ids):
            # derive submodel for aggr
            aggr_model = models_predict.derive_aggregation_model(basemodel, aggr, input_names, next(aggr_model_id_gen))
            aggr_method = aggr[METHOD_IDX]

            # Input Data: Generating input in a performant way is a bit involved:
            # * input should be generated on individual basis of an aggregation.
            #   * p(A,B|C,D) should in an outer loop generate the conditional models over C, D (which is expensive) and
            #     then on an inner loop query the actual density over A,B (which is fast).
            #   * for p(C,D|A,B) it is the inverse order
            # * for that reason each aggr generates its own input and returns it
            # * however, the order between multiple aggregations will typically not match. Hence we need to:
            #   1. also return the input data frames from each aggregation execution (and not only the output)
            #   2. and use the input information to join the multiple output data frames together

            # TODO: I imagine there is a smart way of reordering the results without having to explicitly create the
            #  cross join of cond_out_data and input_data!?

            # query model
            if aggr_method == 'density' or aggr_method == 'probability':
                aggr_df = models_predict.\
                    aggregate_density_or_probability(aggr_model, aggr, partial_data, split_data, name2split, aggr_id)
            elif aggr_method == 'maximum' or aggr_method == 'average':  # it is some aggregation
<<<<<<< HEAD
                # TODO: I believe all max/avg aggregations require the identical input data, because i always condition
                #  on all input items --> reuse it. This is: generate input before and then pass it in
                aggr_df = models_predict.\
                    aggregate_maximum_or_average(aggr_model, aggr, partial_data, split_data, name2split, aggr_id)
=======
                if len(splitby) == 0:
                    # there is no fields to split by, hence only a single value will be aggregated
                    # i.e. marginalize all other fields out
                    singlemodel = aggr_model.copy().marginalize(keep=aggr[NAME_IDX])
                    res = singlemodel.aggregate(aggr[METHOD_IDX], opts=aggr[ARGS_IDX + 1])
                    # reduce to requested field
                    i = singlemodel.asindex(aggr[YIELDS_IDX])
                    aggr_results.append(res[i])
                else:
                    row_id_gen = utils.linear_id_generator(prefix="_row")
                    rowmodel_name = aggr_model.name + next(row_id_gen)

                    if self.parallel_processing:

                        # Define function for parallel execution of for loop
                        def pred_max(row, split_names=split_names, operator_list=operator_list,
                                     rowmodel_name=rowmodel_name, aggr_model=aggr_model):

                            pairs = zip(split_names, operator_list, row)
                            rowmodel = aggr_model.copy(name=rowmodel_name).condition(pairs).marginalize(
                                keep=aggr[NAME_IDX])
                            res = rowmodel.aggregate(aggr[METHOD_IDX], opts=aggr[ARGS_IDX + 1])
                            i = rowmodel.asindex(aggr[YIELDS_IDX])
                            return res[i]

                        # Open parallel environment with mp_dill, which allows to use a function which was defined in the same scope (here: pred_max)
                        with mp_dill.Pool() as p:
                            aggr_results = p.map(pred_max, input_frame.itertuples(index=False, name=None))

                    else:  # Non-parallel execution

                        for row in input_frame.itertuples(index=False, name=None):
                            pairs = zip(split_names, operator_list, row)
                            # derive model for these specific conditions
                            rowmodel = aggr_model.copy(name=rowmodel_name).condition(pairs).marginalize(
                                keep=aggr[NAME_IDX])
                            res = rowmodel.aggregate(aggr[METHOD_IDX], opts=aggr[ARGS_IDX + 1])
                            # reduce to requested field
                            i = rowmodel.asindex(aggr[YIELDS_IDX])
                            aggr_results.append(res[i])
>>>>>>> d089c0ef
            else:
                raise ValueError("Invalid 'aggregation method': " + str(aggr_method))

            result_list.append(aggr_df)

        # (4) need to merge all data frames on input_names, since they are not necesarily in the same order
        # TODO: right now we do not use any indexes for merging - which probably is slower...
        #  but if we do, I think we can do this:
        #  data_frame = result_list[0].join(result_list[1:], on=input_names)

        # reduce to one final data frame
        if len(result_list) == 0:
            # no actual model query involved - simply a join of splits and partial_data
            # -> generate input (i.e. join) for requested output (i.e. predict_ids)
            partial_data_res = partial_data.loc[:, partial_data.columns & set(predict_ids)]
            split_res = (split_data[name] for name in predict_ids if name in split_data)
            dataframe = models_predict.crossjoin(*split_res, partial_data_res)
        elif len(input_names) == 0:
            # there is no index to merge on, because there was no spits or partial_data
            assert all(1 == len(res.columns) for res in result_list)
            dataframe = pd.concat(result_list, axis=1, copy=False)
        elif len(result_list) == 1:
            dataframe = result_list[0]
        else:
            # create ground truth input data for alignment with input data frams of all aggregations
            partial_data_res = partial_data.loc[:, partial_data.columns & set(predict_ids)]
            split_res = (split_data[name] for name in predict_ids if name in split_data)
            base_df = models_predict.crossjoin(*split_res, partial_data_res)  # this is the 'ground truth' ordering
            n = len(input_names)

            # get permutations
            # TODO: save aggr res and input separately in the first place
            # TODO: don't save them as data frames, just as a list of tuples (then I wouldnot need to create the tuples here)
            # TODO: apply reordering right away when the column is computed
            perms = utils.alignment_permutation(list(base_df.itertuples(index=False, name=None)),
                                                *[list(r.iloc[:, :n].itertuples(index=False, name=None)) for r in result_list])

            # apply permutations (to aggr results only)
            aggr_df = (res.iloc[perm.list(), n:] for perm, res in zip(perms, result_list))

            # concat with input
            dataframe = pd.concat([base_df, *aggr_df], axis=1, copy=False).reset_index()
            #dataframe = base_df.assign(**dict(zip(aggr_ids, aggr_series)))

            # OLD
            # dataframe = functools.reduce(lambda df1, df2: df1.merge(df2, on=list(input_names), how='inner', copy=False),
            #                               result_list[1:], result_list[0])

        # (4) Fix domain valued splits.
        # Some splits result in domains (i.e. tuples, and not just single, scalar values). However,
        # I cannot currently handle intervals on the client side easily. Therefore we turn it back into scalars. Note
        # that only splits may result in tuples, but partial_data is currently not allowed to have tuples
        for name, split in name2split.items():
            if split['return_type'] == 'domain':
                dataframe[name] = dataframe[name].apply(split['down_cast_fct'])

        # (5) filter on aggregations?
        # TODO? actually there should be some easy way to do it, since now it really is SQL filtering

        # (7) get correctly ordered frame that only contain requested fields
        dataframe = dataframe[predict_ids]

        # (8) rename columns to be readable (but not unique anymore)
        dataframe.columns = predict_names

        return (dataframe, basemodel) if returnbasemodel else dataframe

    def _select_data(self, what, where=None, **kwargs):
        """Select and return that subset of the models data in `self.data` that respect the conditions in `where` and the columns
        selection in `what`.

        Args:
            what : string or sequence of strings.
            where : tuple or sequence of tuples or None
                The condition tuple to restrict the data by. Defaults to None.
            kwargs : dict, optional.
                Options dictionary. Available options are:
                    'data_category', with values:
                        'training data': return selection of training data
                        'test data': return selection of test data
                        defaults to: 'training data'

        Returns : pd.DataFrame
            The selected data as a data frame.
        """

        # todo: use update_opts also at other places where appropiate (search for validate_opts)
        opts = utils.update_opts({'data_category': 'training data'}, kwargs)
        # TODO: use validation argument for update_opts again, i.e. implement numerical ranges or such
        # opts = utils.update_opts({'data_category': 'training data'}, kwargs, {'data_category': ['training data', 'test data']})
        df = self.data if opts['data_category'] == 'training data' else self.test_data

        selected_data = data_operations.condition_data(df, where).loc[:, what]

        # limit number of returned data points if requested
        if 'data_point_limit' in kwargs:
            selected_data = selected_data.iloc[:kwargs['data_point_limit'], :]

        return selected_data

    def select(self, what, where=None, **kwargs):
        """Returns the selected attributes of all data items that satisfy the conditions as a
        pandas DataFrame.

        It selects data only, i.e. it will never return any samples from the model. To sample use sample().
        """
        # check for empty queries
        if len(what) == 0:
            return pd.DataFrame()
        if where is None:
            where = []

        # check that all columns to select are in data
        if any((label not in self.data.columns for label in what)):
            if any((label not in self.names for label in what)):
                raise KeyError('at least one of ' + str(what) + ' is not a column label of the data.')
            else:
                opts = utils.update_opts({'data_category': 'training data'}, kwargs)
                if opts['data_category'] == 'training data':
                    warnings.warn('at least one of ' + str(what) + ' is not a column label of the data.  '
                        'There might be latent variables among' + str(what) + 'for which no data was observed.')
                    # Remove labels from selection that are not in the data
                    what = list(compress(what, [element in self.data.columns for element in what]))

        # select data
        data = self._select_data(what, where, **kwargs)

        # return reordered
        return data.loc[:, what]

    def generate_model(self, opts={}):
        """Generate a model from no_data.

        Generate a random instance of a model class. It will replace the current model.

        This is mainly meant for testing and debugging purposes. It is not strictly required that every model class
        implements the corresponding private method `._generate_model()`.

        See the documentation of the `._generate_model()` method to learn more.
        """

        callbacks = self._generate_model(opts)  # call specific class method
        self._init_history()
        self._update_all_field_derivatives()

        if callbacks is not None:
            [c() for c in callbacks]
        return self

    def _generate_data(self, opts=None):
        """Sample `opts['n']` many samples and set it as the models data.

        When called this must be a model with `self.mode == "model or self.mode == "both"`.

        Args:
            opts : dict, optional.
                Options. Allows values are:
                    'n': int, optional.
                        The number of data items to generate. Defaults to 1000.
        """
        if opts is None:
            opts = {}
        n = opts['n'] if 'n' in opts else 1000

        if self.mode != "model" and self.mode != "both":
            raise ValueError("cannot sample from empty model, i.e. the model has not been learned/set yet.")

        self._set_data(df=self.sample(n), drop_silently=False)
        self.mode = 'both'
        return self

    def loglikelihood(self, data=None):
        """Calculate the log-likelihood of set of data points.

        Args:
            data : pd.DataFrame or object other that np.array accepts.

        """
        if data == None:
            data = self.data
        # TODO: why is there np.array ? isn't that slow?
        # TODO: why pass data in the first place?
        # TODO: why sum over it?
        return sum([np.log(self._density(x)) for x in np.array(data)])


if __name__ == '__main__':
    import pandas as pd
    import mb_modelbase as mb

    df_ = pd.read_csv('../../../mb_data/mb_data/iris/iris.csv')
    m = mb.MixableCondGaussianModel()
    m.fit(df_)
    res = m.predict(predict=['sepal_width', mb.Aggregation('sepal_length')],
                    splitby=mb.SplitTuple('sepal_width', 'data', [5]))
    print(res)

    res = m.predict(predict=['sepal_width', 'petal_width', mb.Aggregation(['sepal_length'])],
                    splitby=[mb.SplitTuple('sepal_width', 'data', [5]), mb.SplitTuple('petal_width', 'data', [5])])
    print("\n")
    print(res)<|MERGE_RESOLUTION|>--- conflicted
+++ resolved
@@ -1727,53 +1727,10 @@
                 aggr_df = models_predict.\
                     aggregate_density_or_probability(aggr_model, aggr, partial_data, split_data, name2split, aggr_id)
             elif aggr_method == 'maximum' or aggr_method == 'average':  # it is some aggregation
-<<<<<<< HEAD
                 # TODO: I believe all max/avg aggregations require the identical input data, because i always condition
                 #  on all input items --> reuse it. This is: generate input before and then pass it in
                 aggr_df = models_predict.\
                     aggregate_maximum_or_average(aggr_model, aggr, partial_data, split_data, name2split, aggr_id)
-=======
-                if len(splitby) == 0:
-                    # there is no fields to split by, hence only a single value will be aggregated
-                    # i.e. marginalize all other fields out
-                    singlemodel = aggr_model.copy().marginalize(keep=aggr[NAME_IDX])
-                    res = singlemodel.aggregate(aggr[METHOD_IDX], opts=aggr[ARGS_IDX + 1])
-                    # reduce to requested field
-                    i = singlemodel.asindex(aggr[YIELDS_IDX])
-                    aggr_results.append(res[i])
-                else:
-                    row_id_gen = utils.linear_id_generator(prefix="_row")
-                    rowmodel_name = aggr_model.name + next(row_id_gen)
-
-                    if self.parallel_processing:
-
-                        # Define function for parallel execution of for loop
-                        def pred_max(row, split_names=split_names, operator_list=operator_list,
-                                     rowmodel_name=rowmodel_name, aggr_model=aggr_model):
-
-                            pairs = zip(split_names, operator_list, row)
-                            rowmodel = aggr_model.copy(name=rowmodel_name).condition(pairs).marginalize(
-                                keep=aggr[NAME_IDX])
-                            res = rowmodel.aggregate(aggr[METHOD_IDX], opts=aggr[ARGS_IDX + 1])
-                            i = rowmodel.asindex(aggr[YIELDS_IDX])
-                            return res[i]
-
-                        # Open parallel environment with mp_dill, which allows to use a function which was defined in the same scope (here: pred_max)
-                        with mp_dill.Pool() as p:
-                            aggr_results = p.map(pred_max, input_frame.itertuples(index=False, name=None))
-
-                    else:  # Non-parallel execution
-
-                        for row in input_frame.itertuples(index=False, name=None):
-                            pairs = zip(split_names, operator_list, row)
-                            # derive model for these specific conditions
-                            rowmodel = aggr_model.copy(name=rowmodel_name).condition(pairs).marginalize(
-                                keep=aggr[NAME_IDX])
-                            res = rowmodel.aggregate(aggr[METHOD_IDX], opts=aggr[ARGS_IDX + 1])
-                            # reduce to requested field
-                            i = rowmodel.asindex(aggr[YIELDS_IDX])
-                            aggr_results.append(res[i])
->>>>>>> d089c0ef
             else:
                 raise ValueError("Invalid 'aggregation method': " + str(aggr_method))
 
