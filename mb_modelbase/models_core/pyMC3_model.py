# Copyright (c) 2018 Philipp Lucas (philipp.lucas@uni-jena.de), Jonas Gütter (jonas.aaron.guetter@uni-jena.de)
import os
path = '/home/philipp/Desktop/code/modelbase'
#path = '/home/guet_jn/Desktop/modelbase'
os.chdir(path)

from mb_modelbase.models_core.models import Model
from mb_modelbase.utils.data_import_utils import get_numerical_fields
from mb_modelbase.models_core import data_operations as data_op
from mb_modelbase.models_core import data_aggregation as data_aggr
import pymc3 as pm
import numpy as np
import pandas as pd
from mb_modelbase.models_core.empirical_model import EmpiricalModel
from mb_modelbase.models_core import data_operations as data_op
from sklearn.neighbors.kde import KernelDensity
import scipy.optimize as sciopt
import copy as cp


class ProbabilisticPymc3Model(Model):
    """
    A Bayesian model built by the PyMC3 library is treated here.
    """

    def __init__(self, name, model_structure):
        super().__init__(name)
        self.model_structure = model_structure
        self.samples = pd.DataFrame()
        self._aggrMethods = {
            'maximum': self._maximum
        }
        self.parallel_processing = False


    def _set_data(self, df, drop_silently, **kwargs):
        self._set_data_mixed(df, drop_silently)
        self._update_all_field_derivatives()
        return ()

    def _fit(self):
        with self.model_structure:
            # Draw samples
            #colnames = self.names
            #self.samples = pd.DataFrame(columns=colnames)
            nr_of_samples = 500
            trace = pm.sample(nr_of_samples,chains=1,cores=1,progressbar=False)
            for varname in trace.varnames:
                self.samples[varname] = trace[varname]
            ppc = pm.sample_ppc(trace)
            for varname in self.model_structure.observed_RVs:
                # each sample has 100 draws in the ppc, so take only the first one for each sample
                self.samples[str(varname)] = [samples[0] for samples in np.asarray(ppc[str(varname)])]


            # Add parameters to fields
            self.fields = self.fields + get_numerical_fields(self.samples, trace.varnames)
            self._update_all_field_derivatives()
            self._init_history()

            # Change order of sample columns so that it matches order of fields
            self.samples = self.samples[self.names]
            self.test_data = self.samples
        return ()

    def _marginalizeout(self, keep, remove):
        keep_not_in_names = [name for name in keep if name not in self.names]
        if len(keep_not_in_names) > 0:
            raise ValueError('The following variables in keep do not appear in the model: ' + str(keep_not_in_names) )
        remove_not_in_names = [name for name in remove if name not in self.names]
        if len(remove_not_in_names) > 0:
            raise ValueError('The following variables in remove do not appear in the model: ' + str(remove_not_in_names))
        # Remove all variables in remove
        for varname in remove:
            if varname in list(self.samples.columns):
                self.samples = self.samples.drop(varname,axis=1)
        return ()

    def _conditionout(self, keep, remove):
        keep_not_in_names = [name for name in keep if name not in self.names]
        if len(keep_not_in_names) > 0:
            raise ValueError('The following variables in keep do not appear in the model: ' + str(keep_not_in_names) )
        remove_not_in_names = [name for name in remove if name not in self.names]
        if len(remove_not_in_names) > 0:
            raise ValueError('The following variables in remove do not appear in the model: ' + str(remove_not_in_names))
        names = remove
        fields = self.fields if names is None else self.byname(names)
        # Here: Konditioniere auf die Domäne der Variablen in remove
        for field in fields:
            # filter out values smaller than domain minimum
            filter = self.samples.loc[:,str(field['name'])] > field['domain'].value()[0]
            self.samples.where(filter, inplace = True)
            # filter out values bigger than domain maximum
            filter = self.samples.loc[:,str(field['name'])] < field['domain'].value()[1]
            self.samples.where(filter, inplace = True)
        self.samples.dropna(inplace=True)
        self._marginalizeout(keep, remove)
        return ()

    def _density(self, x):
        if not self.samples.empty:
            X = self.samples.values
            kde = KernelDensity(kernel='gaussian', bandwidth=0.1).fit(X)
            x = np.reshape(x,(1,len(x)))
            logdensity = kde.score_samples(x)[0]
            return np.exp(logdensity).item()
        else:
            raise ValueError("There are no samples in the model")

    def _negdensity(self,x):
        return -self._density(x)

    def _sample(self):
        sample = []
        with self.model_structure:
            trace = pm.sample(1,chains=1,cores=1)
            ppc = pm.sample_ppc(trace)
            for varname in self.names:
                if varname in [str(name) for name in self.model_structure.free_RVs]:
                    sample.append(trace[varname][0])
                elif varname in [str(name) for name in self.model_structure.observed_RVs]:
                    sample.append(ppc[str(varname)][0][0])
                else:
                    raise ValueError("Unexpected error: variable name " + varname +  " is not found in the PyMC3 model")

        return (sample)

    def copy(self, name=None):
        name = self.name if name is None else name
        mycopy = self.__class__(name, self.model_structure)
        mycopy.data = self.data  # .copy()
        mycopy.test_data = self.test_data.copy()
        mycopy.fields = cp.deepcopy(self.fields)
        mycopy.mode = self.mode
        mycopy._update_all_field_derivatives()
        mycopy.history = cp.deepcopy(self.history)
        mycopy.samples = self.samples.copy()
        #mycopy.model_structure = self.model_structure
        return mycopy

    def _maximum(self):
        """Returns the point of the maximum density in this model"""
        row_cnt, col_cnt = self.samples.shape
        if row_cnt == 0:
            # can not compute any aggregation. return nan
            return [None] * col_cnt
        x0 = np.zeros(len(self.fields))
        maximum = sciopt.minimize(self._negdensity,x0,method='nelder-mead',options={'xtol': 1e-8, 'disp': False}).x
        return maximum


if __name__ == '__main__':
<<<<<<< HEAD
=======
    from mb_modelbase.models_core.pyMC3_model import *
>>>>>>> bfdbf776
    import matplotlib.pyplot as plt
    import numpy as np
    import pandas as pd
    import pymc3 as pm
    import mb_modelbase as mbase

    # Generate data
    np.random.seed(2)
    size = 100
    mu = np.random.normal(0, 1, size=size)
    sigma = 1
    X = np.random.normal(mu, sigma, size=size)
    data = pd.DataFrame({'X': X})


    # Specify model
    basic_model = pm.Model()
    with basic_model:
        sigma = 1
        mu = pm.Normal('mu', mu=0, sd=sigma)
        X = pm.Normal('X', mu=mu, sd=sigma, observed=data['X'])

        nr_of_samples = 10000
        trace = pm.sample(nr_of_samples, tune=1000, cores=4)

    modelname = 'my_pymc3_model'
    m = ProbabilisticPymc3Model(modelname,basic_model)
    m.fit(data)
    Model.save(m, '../mb_data/data_models/{}.mdl'.format(modelname))

<|MERGE_RESOLUTION|>--- conflicted
+++ resolved
@@ -150,10 +150,7 @@
 
 
 if __name__ == '__main__':
-<<<<<<< HEAD
-=======
     from mb_modelbase.models_core.pyMC3_model import *
->>>>>>> bfdbf776
     import matplotlib.pyplot as plt
     import numpy as np
     import pandas as pd
