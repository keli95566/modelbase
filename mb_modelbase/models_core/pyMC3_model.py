--- conflicted
+++ resolved
@@ -1,9 +1,5 @@
 # Copyright (c) 2018 Philipp Lucas (philipp.lucas@uni-jena.de), Jonas Gütter (jonas.aaron.guetter@uni-jena.de)
-<<<<<<< HEAD
 
-=======
-import os
->>>>>>> ba103fdd
 from mb_modelbase.models_core.models import Model
 from mb_modelbase.utils.data_import_utils import get_numerical_fields
 from mb_modelbase.models_core import data_operations as data_op
@@ -151,44 +147,3 @@
         maximum = sciopt.minimize(self._negdensity,x0,method='nelder-mead',options={'xtol': 1e-8, 'disp': False}).x
         return maximum
 
-<<<<<<< HEAD
-
-if __name__ == '__main__':
-    from mb_modelbase.models_core.pyMC3_model import *
-    import matplotlib.pyplot as plt
-    import numpy as np
-    import pandas as pd
-    import pymc3 as pm
-    import mb_modelbase as mbase
-
-    import os
-    path = '/home/philipp/Desktop/code/modelbase'
-    # path = '/home/guet_jn/Desktop/modelbase'
-    os.chdir(path)
-
-    # Generate data
-    np.random.seed(2)
-    size = 100
-    mu = np.random.normal(0, 1, size=size)
-    sigma = 1
-    X = np.random.normal(mu, sigma, size=size)
-    data = pd.DataFrame({'X': X})
-
-
-    # Specify model
-    basic_model = pm.Model()
-    with basic_model:
-        sigma = 1
-        mu = pm.Normal('mu', mu=0, sd=sigma)
-        X = pm.Normal('X', mu=mu, sd=sigma, observed=data['X'])
-
-        nr_of_samples = 10000
-        trace = pm.sample(nr_of_samples, tune=1000, cores=4)
-
-    modelname = 'my_pymc3_model'
-    m = ProbabilisticPymc3Model(modelname,basic_model)
-    m.fit(data)
-    Model.save(m, '../mb_data/data_models/{}.mdl'.format(modelname))
-
-=======
->>>>>>> ba103fdd
