#!/usr/bin/env python3
# -*- coding: utf-8 -*-
"""
Created on Thu Jan 18 13:49:15 2018

@author: julien
@email: julien.klaus@uni-jena.de
"""

from mb_modelbase.models_core import Model
from mb_modelbase.models_core.spn.spn import SPNParams, SPN

from scipy.optimize import minimize
import numpy as np
import pandas as pd
import copy as cp


class SPNModel(Model):
    def __init__(self, name, batchsize=1, mergebatch=10, \
                 corrthresh=0.1, equalweight=True, updatestruct=True, \
                 mvmaxscope=0, leaftype="normal", numcomp=2):
        super().__init__(name)
        self._aggrMethods = {
            'maximum': self._maximum,
            'average': self._maximum
        }
        self.params = SPNParams(batchsize, mergebatch, corrthresh, \
                                equalweight, updatestruct, \
                                mvmaxscope, leaftype)
        self.numcomp = numcomp
        self.index = {}

    def _set_data(self, df, drop_silently=False):
      self._set_data_continuous(df, drop_silently)
      self.variables = len(self.fields)
      # creates a dict of name : index
      # looks strange but is correct
      self.nametoindex = dict((field["name"], i) for i,field in zip(range(len(self.fields)), self.fields))
      for i in range(self.variables):
         self.index[i] = None
      return []

    def _fit(self, iterations=5):
        data = self.data.get_values()
        if self.data.empty:
            raise Exception("No data available to fit on.")
        self._spnmodel = SPN(self.variables, self.numcomp, self.params)
        for i in range(iterations):
            self._spnmodel.update(data)
        return []

    def _marginalizeout(self, keep, remove):
      tmp = {}
      indexes = [self.nametoindex[i] for i in remove]
      for i in indexes:
         tmp[i] = True
      self.index.update(tmp)
      return []

    def _conditionout(self, keep, remove):
      tmp = {}
      indexes = [self.nametoindex[i] for i in remove]
      values = self._condition_values(remove)
      for (index,value) in zip(indexes, values):
         tmp[index] = value
      self.index.update(tmp)
      return []

    def _density(self, x):
        j = 0
        tmp = self.index.copy()
        for i in tmp.keys():
            if tmp[i] is None:
                tmp[i] = x[j]
                j += 1
        if len(x) != j:
            raise Exception("Two many values.")
        return np.exp(self._spnmodel.evaluate(None, tmp))[0]

    # calculated iterations times the maximum and returns the position 
    # with the highest densitiy value
    def _maximum(self):
        fun = lambda x :-1 * self._density(x)
        xmax = None
<<<<<<< HEAD
        xlength = sum([1 for i in self.index.values() if i is None])
        startVectors = self._getStartVectors()
        # if the list is empty, we create 10 values by random
        if len(startVectors) == 0:
           for i in range(10):
              startVectors.append(np.random.rand(xlength))
        for x0 in startVectors:
=======
        for x0 in self._getStartVectors():
>>>>>>> 2e475c27
           xopt = minimize(fun, x0, method='Nelder-Mead')
           if xmax is None or self._density(xmax) <=  self._density(xopt.x):
              xmax = xopt.x
        return xmax

    def copy(self, name=None):
      spncopy = super()._defaultcopy(name)
      
      spncopy._spnmodel = cp.deepcopy(self._spnmodel)
      spncopy.params = cp.deepcopy(self.params)
      spncopy.variables = self.variables
      spncopy.numcomp = self.numcomp
      spncopy.index = self.index.copy()
      spncopy.nametoindex = self.nametoindex.copy()
      return spncopy
   
    def _getStartVectors(self):
       xlength = sum([1 for i in self.index.values() if i is None])
       worklist = [(self._spnmodel.root.children[0], [None]*(xlength+1))]
       values = []
       i = 0
       #fill the values
       while len(worklist) > 0:
          (node,vector) = worklist.pop(0)
          tmp = vector.copy()
          if node.__class__.__name__ is "NormalLeafNode":
             tmp[node.index+1] = node.mean
             values.append(tmp)
          for child in node.children:
             if node.__class__.__name__ is "SumNode":
                tmpChild = tmp.copy()
                tmpChild[0] = i
                i = i+1
                worklist.append((child,tmpChild))
             else:
                worklist.append((child,tmp))
       #sort for the first key
       valuesSorted = (sorted(values,key=lambda x: x[0]))
       #discard all keys with less then xlenght instances
       valuesFiltered = [i for i in valuesSorted if len([b for b in valuesSorted if b[0] == i[0]]) == xlength]
       #get the names of the indexes
       valuesIndexes = list({i[0] for i in valuesFiltered})
       #create a list of start vectors
       vectors = []
       for i in valuesIndexes:
          #all values for a given index (should be xlength much)
          valuesTemp = [j for j in valuesFiltered if j[0] == i]
          #create a vector for with all not None values at the right index
          xt = [None]*xlength
          for i in range(xlength):
              for j in valuesTemp:
                xt[i] = j[i+1] if j[i+1] is not None else xt[i]      
          vectors.append(xt)
       #remove elements which contains a None
       vectors = [i for i in vectors if None not in i]



if __name__ == "__main__":
    from sklearn.datasets import load_iris


    iris = load_iris()

    data = pd.DataFrame(data=np.c_[iris['data']],
                        columns=iris['feature_names'])

    spn = SPNModel("test")
    spn.set_data(data)
    spn._fit()
    x = spn.aggregate("maximum")
    print(x, spn._density(x))
    print("start aggregating")
    
    <|MERGE_RESOLUTION|>--- conflicted
+++ resolved
@@ -83,7 +83,6 @@
     def _maximum(self):
         fun = lambda x :-1 * self._density(x)
         xmax = None
-<<<<<<< HEAD
         xlength = sum([1 for i in self.index.values() if i is None])
         startVectors = self._getStartVectors()
         # if the list is empty, we create 10 values by random
@@ -91,9 +90,6 @@
            for i in range(10):
               startVectors.append(np.random.rand(xlength))
         for x0 in startVectors:
-=======
-        for x0 in self._getStartVectors():
->>>>>>> 2e475c27
            xopt = minimize(fun, x0, method='Nelder-Mead')
            if xmax is None or self._density(xmax) <=  self._density(xopt.x):
               xmax = xopt.x
