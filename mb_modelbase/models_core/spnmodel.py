--- conflicted
+++ resolved
@@ -55,7 +55,6 @@
       return []
 
     def _conditionout(self, keep, remove):
-<<<<<<< HEAD
       tmp = {}
       print("reached")
       indexes = [self.nametoindex[i] for i in remove]
@@ -64,15 +63,6 @@
          tmp[index] = value
       self.index.update(tmp)
       return []
-=======
-        tmp = {}
-        indexes = self.asindex(remove)
-        values = self._condition_values(remove)
-        for (index, value) in zip(indexes, values):
-            tmp[index] = value
-        self.index.update(tmp)
-        return []
->>>>>>> a66e4ba3
 
     def _density(self, x):
         j = 0
@@ -86,7 +76,6 @@
         return np.exp(self._spnmodel.evaluate(None, tmp))[0]
 
     def copy(self, name=None):
-<<<<<<< HEAD
       spncopy = super()._defaultcopy(name)
       
       spncopy.model = cp.deepcopy(self.model)
@@ -96,17 +85,6 @@
       spncopy.index = self.index.copy()
       spncopy.nametoindex = self.nametoindex.copy()
       return spncopy
-       
-=======
-       spncopy = self._defaultcopy(name)
-      
-       spncopy._spnmodel = cp.deepcopy(self._spnmodel)
-       spncopy.params = cp.deepcopy(self.params)
-       spncopy.variables = self.variables
-       spncopy.numcomp = self.numcomp
-       spncopy.index = self.index.copy()
-       return spncopy
->>>>>>> a66e4ba3
 
 
 if __name__ == "__main__":
