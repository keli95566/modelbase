import numpy as np
import pandas as pd
import pymc3 as pm
from mb_modelbase.models_core.models import Model
from mb_modelbase.models_core.pyMC3_model import ProbabilisticPymc3Model
import theano
<<<<<<< HEAD
#from run_conf import cfg as user_cfg
import os

try:
    #testcasemodel_path = user_cfg['modules']['modelbase']['test_model_directory'] + '/'
    #testcasedata_path = user_cfg['modules']['modelbase']['test_data_directory'] + '/'
    # testcasemodel_path = '/home/luca_ph/Documents/projects/graphical_models/code/ppl_models/'
    # testcasedata_path = '/home/luca_ph/Documents/projects/graphical_models/code/ppl_models/'
    testcasemodel_path = '.'
    testcasedata_path = '.'

except KeyError:
    print('Specify a test_model_directory and a test_data_direcory in run_conf.py')
    raise

# TODO: refactor to coding style like in testmodels_pymc3.py
#  --> make it reusable and modular
=======
from scripts.run_conf import cfg as user_cfg
>>>>>>> eaf865ed

######################################
# pymc3_testcase_model
#####################################
def create_pymc3_simplest_model(modelname='pymc3_simplest_model', fit=True):
    if fit:
        modelname = modelname+'_fitted'
    np.random.seed(2)
    size = 100
    mu = np.random.normal(0, 1, size=size)
    sigma = 1
    X = np.random.normal(mu, sigma, size=size)
    data = pd.DataFrame({'X': X})

    basic_model = pm.Model()
    with basic_model:
        sigma = 1
        mu = pm.Normal('mu', mu=0, sd=sigma)
        X = pm.Normal('X', mu=mu, sd=sigma, observed=data['X'])
    m = ProbabilisticPymc3Model(modelname, basic_model)
    if fit:
        m.fit(data)
    return data, m

######################################
# pymc3_getting_started_model
######################################
def create_pymc3_getting_started_model(modelname='pymc3_getting_started_model', fit=True):
    if fit:
        modelname = modelname+'_fitted'
    np.random.seed(123)
    alpha, sigma = 1, 1
    beta_0 = 1
    beta_1 = 2.5
    size = 100
    X1 = np.random.randn(size)
    X2 = np.random.randn(size) * 0.2
    Y = alpha + beta_0 * X1 + beta_1 * X2 + np.random.randn(size) * sigma
    data = pd.DataFrame({'X1': X1, 'X2': X2, 'Y': Y})

    basic_model = pm.Model()

    with basic_model:
        # Priors for unknown model parameters
        alpha = pm.Normal('alpha', mu=0, sd=10)
        beta_0 = pm.Normal('beta_0', mu=0, sd=10)
        beta_1 = pm.Normal('beta_1', mu=0, sd=10)
        sigma = pm.HalfNormal('sigma', sd=5)

        # Expected value of outcome
        mu = alpha + beta_0 * data['X1'] + beta_1 * data['X2']

        # Likelihood (sampling distribution) of observations
        Y = pm.Normal('Y', mu=mu, sd=sigma, observed=data['Y'])
        X1 = pm.Normal('X1', mu=data['X1'], sd=sigma, observed=data['X1'])
        X2 = pm.Normal('X2', mu=data['X2'], sd=sigma, observed=data['X2'])

        m = ProbabilisticPymc3Model(modelname, basic_model)
        if fit:
            m.fit(data)
        return data, m

##############################################
# pymc3_getting_started_model_independent vars
##############################################
def create_pymc3_getting_started_model_independent_vars (
        modelname='pymc3_getting_started_model_independent_vars', fit=True):
    if fit:
        modelname = modelname+'_fitted'
    np.random.seed(123)
    alpha, sigma = 1, 1
    beta_0 = 1
    beta_1 = 2.5
    size = 100
    X1 = np.random.randn(size)
    X2 = np.random.randn(size) * 0.2
    Y = alpha + beta_0 * X1 + beta_1 * X2 + np.random.randn(size) * sigma
    data = pd.DataFrame({'X1': X1, 'X2': X2, 'Y': Y})
    X1 = theano.shared(X1)
    X2 = theano.shared(X2)

    basic_model = pm.Model()

    with basic_model:
        # Priors for unknown model parameters
        alpha = pm.Normal('alpha', mu=0, sd=10)
        beta_0 = pm.Normal('beta_0', mu=0, sd=10)
        beta_1 = pm.Normal('beta_1', mu=0, sd=10)
        sigma = pm.HalfNormal('sigma', sd=1)

        # Expected value of outcome
        mu = alpha + beta_0 * X1 + beta_1 * X2

        # Likelihood (sampling distribution) of observations
        Y = pm.Normal('Y', mu=mu, sd=sigma, observed=data['Y'])

    m = ProbabilisticPymc3Model(modelname, basic_model, shared_vars={'X1': X1, 'X2': X2})
    if fit:
        m.fit(data)
    return data, m

###########################################################
# pymc3_getting_started_model_independent vars_nosharedvars
###########################################################
def create_pymc3_getting_started_model_independent_vars_nosharedvars (
        modelname='pymc3_getting_started_model_independent_vars_nosharedvars', fit=True):
    if fit:
        modelname = modelname+'_fitted'
    np.random.seed(123)
    alpha, sigma = 1, 1
    beta_0 = 1
    beta_1 = 2.5
    size = 100
    X1 = np.random.randn(size)
    X2 = np.random.randn(size) * 0.2
    Y = alpha + beta_0 * X1 + beta_1 * X2 + np.random.randn(size) * sigma
    data = pd.DataFrame({'X1': X1, 'X2': X2, 'Y': Y})
    X1 = theano.shared(X1)

    basic_model = pm.Model()

    with basic_model:
        # Priors for unknown model parameters
        alpha = pm.Normal('alpha', mu=0, sd=10)
        beta_0 = pm.Normal('beta_0', mu=0, sd=10)
        beta_1 = pm.Normal('beta_1', mu=0, sd=10)
        sigma = pm.HalfNormal('sigma', sd=1)

        # Expected value of outcome
        mu = alpha + beta_0 * X1 + beta_1 * data['X2']

        # Likelihood (sampling distribution) of observations
        Y = pm.Normal('Y', mu=mu, sd=sigma, observed=data['Y'])
        m = ProbabilisticPymc3Model(modelname, basic_model, shared_vars={'X1': X1})
        if fit:
            m.fit(data)
        return data, m

######################################
# pymc3_coal_mining_disaster_model
######################################
def create_pymc3_coal_mining_disaster_model(modelname='pymc3_coal_mining_disaster_model', fit=True):
    if fit:
        modelname = modelname+'_fitted'

    disasters = np.array([4, 5, 4, 0, 1, 4, 3, 4, 0, 6, 3, 3, 4, 0, 2, 6,
                                3, 3, 5, 4, 5, 3, 1, 4, 4, 1, 5, 5, 3, 4, 2, 5,
                                2, 2, 3, 4, 2, 1, 3, 3, 2, 1, 1, 1, 1, 3, 0, 0,
                                1, 0, 1, 1, 0, 0, 3, 1, 0, 3, 2, 2, 0, 1, 1, 1,
                                0, 1, 0, 1, 0, 0, 0, 2, 1, 0, 0, 0, 1, 1, 0, 2,
                                3, 3, 1, 2, 2, 1, 1, 1, 1, 2, 4, 2, 0, 0, 1, 4,
                                0, 0, 0, 1, 0, 0, 0, 0, 0, 1, 0, 0, 1, 0, 1])
    years = np.arange(1851, 1962)

    data = pd.DataFrame({'years': years, 'disasters': disasters})
    years = theano.shared(years)
    with pm.Model() as disaster_model:

        switchpoint = pm.DiscreteUniform('switchpoint', lower=years.min(), upper=years.max(),
        testval=1900)

        # Priors for pre- and post-switch rates number of disasters
        early_rate = pm.Exponential('early_rate', 1.0)
        late_rate = pm.Exponential('late_rate', 1.0)

        # Allocate appropriate Poisson rates to years before and after current
        rate = pm.math.switch(switchpoint >= years, early_rate, late_rate)

        disasters = pm.Poisson('disasters', rate, observed=data['disasters'])
        #years = pm.Normal('years', mu=data['years'], sd=0.1, observed=data['years'])

    m = ProbabilisticPymc3Model(modelname, disaster_model, shared_vars={'years': years})
    if fit:
        m.fit(data)
    return data, m

########################################
# eight_schools_model
########################################
def create_pymc3_eight_schools_model(modelname='pymc3_eight_schools_model', fit=True):
    if fit:
        modelname = modelname+'_fitted'

    scores = np.array([28.39, 7.94, -2.75, 6.82, -0.64, 0.63, 18.01, 12.16])
    standard_errors = np.array([14.9, 10.2, 16.3, 11.0, 9.4, 11.4, 10.4, 17.6])
    data = pd.DataFrame({'test_scores': scores, 'standard_errors': standard_errors})
    standard_errors = theano.shared(standard_errors)

    with pm.Model() as normal_normal_model:
        tau = pm.Uniform('tau',lower=0,upper=10)
        mu = pm.Uniform('mu',lower=0,upper=10)
        theta_1 = pm.Normal('theta_1', mu=mu, sd=tau)
        theta_2 = pm.Normal('theta_2', mu=mu, sd=tau)
        theta_3 = pm.Normal('theta_3', mu=mu, sd=tau)
        theta_4 = pm.Normal('theta_4', mu=mu, sd=tau)
        theta_5 = pm.Normal('theta_5', mu=mu, sd=tau)
        theta_6 = pm.Normal('theta_6', mu=mu, sd=tau)
        theta_7 = pm.Normal('theta_7', mu=mu, sd=tau)
        theta_8 = pm.Normal('theta_8', mu=mu, sd=tau)

        test_scores = pm.Normal('test_scores',
                                mu=[theta_1, theta_2, theta_3, theta_4, theta_5, theta_6, theta_7, theta_8],
                                sd=standard_errors, observed=data['test_scores'])

    m = ProbabilisticPymc3Model(modelname, normal_normal_model,
                                shared_vars={'standard_errors': standard_errors}, fixed_data_length=True)
    if fit:
        m.fit(data)
    return data, m

######################################
# getting_started_model_shape
######################################
<<<<<<< HEAD
modelname = 'pymc3_getting_started_model_shape'
np.random.seed(123)
alpha, sigma = 1, 1
beta_0 = 1
beta_1 = 2.5
size = 100
X1 = np.random.randn(size)
X2 = np.random.randn(size) * 0.2
Y = alpha + beta_0 * X1 + beta_1 * X2 + np.random.randn(size) * sigma
data = pd.DataFrame({'X1': X1, 'X2': X2, 'Y': Y})
X1 = theano.shared(X1)
X2 = theano.shared(X2)

basic_model = pm.Model()

with basic_model:
    # Priors for unknown model parameters
    alpha = pm.Normal('alpha', mu=0, sd=10)
    beta = pm.Normal('beta_0', mu=0, sd=10, shape=2)
    sigma = pm.HalfNormal('sigma', sd=1)

    # Expected value of outcome
    mu = alpha + beta[0] * X1 + beta[1] * X2

    # Likelihood (sampling distribution) of observations
    Y = pm.Normal('Y', mu=mu, sd=sigma, observed=data['Y'])

m = ProbabilisticPymc3Model(modelname, basic_model, shared_vars={'X1': X1, 'X2': X2})
Model.save(m, testcasemodel_path)
m = ProbabilisticPymc3Model(modelname + '_fitted', basic_model, shared_vars={'X1': X1, 'X2': X2})
m.fit(data)
Model.save(m, testcasemodel_path)
data.to_csv(testcasedata_path + modelname + '.csv', index=False)

######################################
# Chagos rats d15N
######################################

modelname = 'Chagos Rats d15N'
# Return list of unique items and an index of their position in L
def indexall(L):
    poo = []
    for p in L:
        if not p in poo:
            poo.append(p)
    Ix = np.array([poo.index(p) for p in L])
    return poo,Ix

# Return list of unique items and an index of their position in long, relative to short
def subindexall(short,long):
    poo = []
    out = []
    for s,l in zip(short,long):
        if not l in poo:
            poo.append(l)
            out.append(s)
    return indexall(out)

# Function to standardize covariates
def stdize(x):
    return (x-np.mean(x))/(2*np.std(x))

# Import age and growth data
path = testcasedata_path + 'Chagos_isotope_data.csv'
if not os.path.isfile(path):
    print('Training data for Chagos rats not found. Store the training data in ' + testcasedata_path)
xdata = pd.read_csv(path)

# Make arrays locally available
organism = xdata.Tissue.values
Organism,Io = indexall(organism)
norg = len(Organism)

It = xdata.Treatment.values=='Rats'

atoll = xdata.Atoll.values
island = xdata.Island.values

Atoll,Ia = subindexall(atoll,island)
natoll = len(Atoll)
Island,Is = indexall(island)
nisland = len(Island)
TNI = np.log(np.array([xdata.TNI_reef_area[list(island).index(i)] for i in Island]))
ReefArea = np.log(np.array([xdata.Reef_area[list(island).index(i)] for i in Island]))

# Distance to shore in metres
Dshore_ = xdata.To_shore_m.values
Dshore_[np.isnan(Dshore_)] = 0
Dshore = stdize(Dshore_)
Dshore[Dshore<0] = 0

d15N = xdata.cal_d15N.values

basic_model = pm.Model()
It = It.astype(int)

data = pd.DataFrame({'Is': Is, 'Io': Io, 'It': It, 'Dshore': Dshore, 'Yi': d15N})
Is = theano.shared(Is)
It = theano.shared(It)
Io = theano.shared(Io)
Dshore = theano.shared(Dshore)

with basic_model:
    # Global prior
    γ0 = pm.Normal('Mean_d15N', mu=0.0, tau=0.001)
    # Reef-area effect
    # γ1 = pm.Normal('ReefArea', mu=0.0, tau=0.001)

    # Island-level model
    # γ = γ0+γ1*ReefArea
    γ = γ0
    # Inter-island variablity
    σγ = pm.Uniform('SD_reef', lower=0, upper=100)
    τγ = σγ ** -2
    β0 = pm.Normal('Island_d15N', mu=γ, tau=τγ, shape=nisland)

    # Organism mean (no rats)
    β1_ = pm.Normal('Organism_', mu=0.0, tau=0.001, shape=norg - 1)
    β1 = theano.tensor.set_subtensor(theano.tensor.zeros(shape=norg)[1:], β1_)

    # Organism-specific rat effects
    β2 = pm.Normal('Rat_effect_', mu=0.0, tau=0.001, shape=norg)

    # Distance to shore
    β3 = pm.Normal('Dist_to_shore', mu=0.0, tau=0.001)

    # Mean model
    μ = β0[Is] + β1[Io] + β2[Io] * It + β3 * Dshore

    # Organism-specific variance
    σ = pm.Uniform('SD', lower=0, upper=100)
    τ = σ ** -2

    # Likelihood
    Yi = pm.StudentT('Yi', nu=4, mu=μ, lam=τ, observed=d15N)

m = ProbabilisticPymc3Model(modelname, basic_model, shared_vars={'Is': Is, 'Io': Io, 'It': It, 'Dshore': Dshore})
Model.save(m, testcasemodel_path + modelname + '.mdl')
m = ProbabilisticPymc3Model(modelname + '_fitted', basic_model, shared_vars={'Is': Is, 'Io': Io, 'It': It, 'Dshore': Dshore})
m.fit(data)
Model.save(m, testcasemodel_path + modelname + '_fitted.mdl')

######################################
# Chagos rats vonB
######################################

modelname = 'Chagos Rats vonB'

# Helper functions
def indexall(L):
    poo = []
    for p in L:
        if not p in poo:
            poo.append(p)
    Ix = np.array([poo.index(p) for p in L])
    return poo,Ix

def subindexall(short,long):
    poo = []
    out = []
    for s,l in zip(short,long):
        if not l in poo:
            poo.append(l)
            out.append(s)
    return indexall(out)

match = lambda a, b: np.array([ b.index(x) if x in b else None for x in a ])

path = testcasedata_path + 'chagos_otolith.csv'
if not os.path.isfile(path):
    print('Training data for Chagos rats not found. Store the training data in ' + testcasedata_path)
# Import age and growth data
xdata = pd.read_csv(path)

# Site
site = xdata.Site.values

# Fish ID
ID = xdata.OtolithID.values

# Length
TL = xdata.TL.values
lTL = np.log(TL)
maxTL = max(TL)
minTL = min(TL)

# Bird or rat island
Treatment,It = indexall(xdata.Treatment.values)

# Age
age = xdata.Age.values

# Plotting age
agex = np.linspace(min(age),max(age),num=100)

Model = pm.Model()

with Model:
    Linf = pm.Uniform('Linf',maxTL, maxTL*2)
    L0 = pm.Uniform('L0', 0, minTL)
    k0 = pm.Uniform('k0', 0.001, 1)
    k1 = pm.Normal('k1', 0, 10)
    σ = pm.Uniform('σ', 0, 1000)
    μ = theano.tensor.log(Linf-(Linf-L0)*theano.tensor.exp(-(k0+k1*It)*age))
    yi = pm.Normal('yi',μ, σ, observed=lTL)

######################################
# Flight delay
######################################

modelname = 'flight_delay'
path = testcasedata_path + 'airlineDelayDataProcessed.csv'
data = pd.read_csv(path)

# Create dummy variables for day of week variable
data['monday'] = data['DAY_OF_WEEK'] == 1
data['tuesday'] = data['DAY_OF_WEEK'] == 2
data['wednesday'] = data['DAY_OF_WEEK'] == 3
data['thursday'] = data['DAY_OF_WEEK'] == 4
data['friday'] = data['DAY_OF_WEEK'] == 5
data['saturday'] = data['DAY_OF_WEEK'] == 6
data['sunday'] = data['DAY_OF_WEEK'] == 7

# Create shared variables
distance = theano.shared(data['DISTANCE'])
dow_mon = theano.shared(data['monday'])
dow_tue = theano.shared(data['tuesday'])
dow_wed = theano.shared(data['wednesday'])
dow_thu = theano.shared(data['thursday'])
dow_fri = theano.shared(data['friday'])
dow_sat = theano.shared(data['saturday'])
dow_sun = theano.shared(data['sunday'])
deptime = theano.shared(data['DEP_TIME'])

# Create model
delay_model = pm.Model()

with delay_model:
    beta_dep = pm.Uniform('beta', 0, 1, shape=9)
    beta_arr = pm.Uniform('beta_arr', 0, 1)
    var = pm.Uniform('var', 0, 100, shape=2)
    # I assume that depdelay is a function of dow and deptime
    mu_depdelay = beta_dep[0] + beta_dep[1] * dow_mon + beta_dep[2] * dow_tue + beta_dep[3] * dow_wed + \
                  beta_dep[4] * dow_thu + beta_dep[5] * dow_fri + beta_dep[6] * dow_sat + beta_dep[7] * dow_sun + \
                  beta_dep[8] * deptime
    depdelay = pm.Normal('depdelay', mu_depdelay, var[0], obs=data['DEP_DELAY'])
    # I assume that arrdelay is a function of depdelay and distance
    mu_arrdelay = depdelay + beta_arr * distance
    arrdelay = pm.Normal('arrdelay', mu_arrdelay, var[1], obs=data['ARR_DELAY'])

m = ProbabilisticPymc3Model(modelname, delay_model, shared_vars={'distance': distance, 'dow_mon': dow_mon,
                                                                 'dow_tue': dow_tue, 'dow_wed': dow_wed,
                                                                 'dow_thu': dow_thu, 'dow_fri': dow_fri,
                                                                 'dow_sat': dow_sat, 'dow_sun': dow_sun,
                                                                 'deptime': deptime})
Model.save(m, testcasemodel_path + modelname + '.mdl')
m = ProbabilisticPymc3Model(modelname + '_fitted', delay_model, shared_vars={'distance': distance, 'dow_mon': dow_mon,
                                                                 'dow_tue': dow_tue, 'dow_wed': dow_wed,
                                                                 'dow_thu': dow_thu, 'dow_fri': dow_fri,
                                                                 'dow_sat': dow_sat, 'dow_sun': dow_sun,
                                                                 'deptime': deptime})
m.fit(data)
Model.save(m, testcasemodel_path + modelname + '_fitted.mdl')
=======
def create_getting_started_model_shape(modelname='pymc3_getting_started_model_shape', fit=True):
    if fit:
        modelname = modelname+'_fitted'
    np.random.seed(123)
    alpha, sigma = 1, 1
    beta_0 = 1
    beta_1 = 2.5
    size = 100
    X1 = np.random.randn(size)
    X2 = np.random.randn(size) * 0.2
    Y = alpha + beta_0 * X1 + beta_1 * X2 + np.random.randn(size) * sigma
    data = pd.DataFrame({'X1': X1, 'X2': X2, 'Y': Y})
    X1 = theano.shared(X1)
    X2 = theano.shared(X2)

    basic_model = pm.Model()

    with basic_model:
        # Priors for unknown model parameters
        alpha = pm.Normal('alpha', mu=0, sd=10)
        beta = pm.Normal('beta_0', mu=0, sd=10, shape=2)
        sigma = pm.HalfNormal('sigma', sd=1)

        # Expected value of outcome
        mu = alpha + beta[0] * X1 + beta[1] * X2

        # Likelihood (sampling distribution) of observations
        Y = pm.Normal('Y', mu=mu, sd=sigma, observed=data['Y'])

    m = ProbabilisticPymc3Model(modelname, basic_model, shared_vars={'X1': X1, 'X2': X2})
    if fit:
        m.fit(data)
    return data, m

######################################
# Call all model generating functions
######################################

if __name__ == '__main__':

    try:
        testcasemodel_path = user_cfg['modules']['modelbase']['test_model_directory'] + '/'
        testcasedata_path = user_cfg['modules']['modelbase']['test_data_directory'] + '/'
        #testcasemodel_path = '/home/luca_ph/Documents/projects/graphical_models/code/ppl_models/'
        #testcasedata_path = '/home/luca_ph/Documents/projects/graphical_models/code/ppl_models/'
    except KeyError:
        print('Specify a test_model_directory and a test_data_direcory in run_conf.py')
        raise

    create_functions = [create_pymc3_simplest_model, create_pymc3_getting_started_model,
                        create_pymc3_getting_started_model_independent_vars,
                        create_pymc3_coal_mining_disaster_model, create_pymc3_eight_schools_model,
                        create_getting_started_model_shape]

    for func in create_functions:
        data, m = func(fit=False)
        data, m_fitted = func(fit=True)
        Model.save(m, testcasemodel_path)
        Model.save(m_fitted, testcasemodel_path)
        data.to_csv(testcasedata_path + m.name + '.csv', index=False)
>>>>>>> eaf865ed
<|MERGE_RESOLUTION|>--- conflicted
+++ resolved
@@ -4,27 +4,7 @@
 from mb_modelbase.models_core.models import Model
 from mb_modelbase.models_core.pyMC3_model import ProbabilisticPymc3Model
 import theano
-<<<<<<< HEAD
-#from run_conf import cfg as user_cfg
 import os
-
-try:
-    #testcasemodel_path = user_cfg['modules']['modelbase']['test_model_directory'] + '/'
-    #testcasedata_path = user_cfg['modules']['modelbase']['test_data_directory'] + '/'
-    # testcasemodel_path = '/home/luca_ph/Documents/projects/graphical_models/code/ppl_models/'
-    # testcasedata_path = '/home/luca_ph/Documents/projects/graphical_models/code/ppl_models/'
-    testcasemodel_path = '.'
-    testcasedata_path = '.'
-
-except KeyError:
-    print('Specify a test_model_directory and a test_data_direcory in run_conf.py')
-    raise
-
-# TODO: refactor to coding style like in testmodels_pymc3.py
-#  --> make it reusable and modular
-=======
-from scripts.run_conf import cfg as user_cfg
->>>>>>> eaf865ed
 
 ######################################
 # pymc3_testcase_model
@@ -238,271 +218,6 @@
 ######################################
 # getting_started_model_shape
 ######################################
-<<<<<<< HEAD
-modelname = 'pymc3_getting_started_model_shape'
-np.random.seed(123)
-alpha, sigma = 1, 1
-beta_0 = 1
-beta_1 = 2.5
-size = 100
-X1 = np.random.randn(size)
-X2 = np.random.randn(size) * 0.2
-Y = alpha + beta_0 * X1 + beta_1 * X2 + np.random.randn(size) * sigma
-data = pd.DataFrame({'X1': X1, 'X2': X2, 'Y': Y})
-X1 = theano.shared(X1)
-X2 = theano.shared(X2)
-
-basic_model = pm.Model()
-
-with basic_model:
-    # Priors for unknown model parameters
-    alpha = pm.Normal('alpha', mu=0, sd=10)
-    beta = pm.Normal('beta_0', mu=0, sd=10, shape=2)
-    sigma = pm.HalfNormal('sigma', sd=1)
-
-    # Expected value of outcome
-    mu = alpha + beta[0] * X1 + beta[1] * X2
-
-    # Likelihood (sampling distribution) of observations
-    Y = pm.Normal('Y', mu=mu, sd=sigma, observed=data['Y'])
-
-m = ProbabilisticPymc3Model(modelname, basic_model, shared_vars={'X1': X1, 'X2': X2})
-Model.save(m, testcasemodel_path)
-m = ProbabilisticPymc3Model(modelname + '_fitted', basic_model, shared_vars={'X1': X1, 'X2': X2})
-m.fit(data)
-Model.save(m, testcasemodel_path)
-data.to_csv(testcasedata_path + modelname + '.csv', index=False)
-
-######################################
-# Chagos rats d15N
-######################################
-
-modelname = 'Chagos Rats d15N'
-# Return list of unique items and an index of their position in L
-def indexall(L):
-    poo = []
-    for p in L:
-        if not p in poo:
-            poo.append(p)
-    Ix = np.array([poo.index(p) for p in L])
-    return poo,Ix
-
-# Return list of unique items and an index of their position in long, relative to short
-def subindexall(short,long):
-    poo = []
-    out = []
-    for s,l in zip(short,long):
-        if not l in poo:
-            poo.append(l)
-            out.append(s)
-    return indexall(out)
-
-# Function to standardize covariates
-def stdize(x):
-    return (x-np.mean(x))/(2*np.std(x))
-
-# Import age and growth data
-path = testcasedata_path + 'Chagos_isotope_data.csv'
-if not os.path.isfile(path):
-    print('Training data for Chagos rats not found. Store the training data in ' + testcasedata_path)
-xdata = pd.read_csv(path)
-
-# Make arrays locally available
-organism = xdata.Tissue.values
-Organism,Io = indexall(organism)
-norg = len(Organism)
-
-It = xdata.Treatment.values=='Rats'
-
-atoll = xdata.Atoll.values
-island = xdata.Island.values
-
-Atoll,Ia = subindexall(atoll,island)
-natoll = len(Atoll)
-Island,Is = indexall(island)
-nisland = len(Island)
-TNI = np.log(np.array([xdata.TNI_reef_area[list(island).index(i)] for i in Island]))
-ReefArea = np.log(np.array([xdata.Reef_area[list(island).index(i)] for i in Island]))
-
-# Distance to shore in metres
-Dshore_ = xdata.To_shore_m.values
-Dshore_[np.isnan(Dshore_)] = 0
-Dshore = stdize(Dshore_)
-Dshore[Dshore<0] = 0
-
-d15N = xdata.cal_d15N.values
-
-basic_model = pm.Model()
-It = It.astype(int)
-
-data = pd.DataFrame({'Is': Is, 'Io': Io, 'It': It, 'Dshore': Dshore, 'Yi': d15N})
-Is = theano.shared(Is)
-It = theano.shared(It)
-Io = theano.shared(Io)
-Dshore = theano.shared(Dshore)
-
-with basic_model:
-    # Global prior
-    γ0 = pm.Normal('Mean_d15N', mu=0.0, tau=0.001)
-    # Reef-area effect
-    # γ1 = pm.Normal('ReefArea', mu=0.0, tau=0.001)
-
-    # Island-level model
-    # γ = γ0+γ1*ReefArea
-    γ = γ0
-    # Inter-island variablity
-    σγ = pm.Uniform('SD_reef', lower=0, upper=100)
-    τγ = σγ ** -2
-    β0 = pm.Normal('Island_d15N', mu=γ, tau=τγ, shape=nisland)
-
-    # Organism mean (no rats)
-    β1_ = pm.Normal('Organism_', mu=0.0, tau=0.001, shape=norg - 1)
-    β1 = theano.tensor.set_subtensor(theano.tensor.zeros(shape=norg)[1:], β1_)
-
-    # Organism-specific rat effects
-    β2 = pm.Normal('Rat_effect_', mu=0.0, tau=0.001, shape=norg)
-
-    # Distance to shore
-    β3 = pm.Normal('Dist_to_shore', mu=0.0, tau=0.001)
-
-    # Mean model
-    μ = β0[Is] + β1[Io] + β2[Io] * It + β3 * Dshore
-
-    # Organism-specific variance
-    σ = pm.Uniform('SD', lower=0, upper=100)
-    τ = σ ** -2
-
-    # Likelihood
-    Yi = pm.StudentT('Yi', nu=4, mu=μ, lam=τ, observed=d15N)
-
-m = ProbabilisticPymc3Model(modelname, basic_model, shared_vars={'Is': Is, 'Io': Io, 'It': It, 'Dshore': Dshore})
-Model.save(m, testcasemodel_path + modelname + '.mdl')
-m = ProbabilisticPymc3Model(modelname + '_fitted', basic_model, shared_vars={'Is': Is, 'Io': Io, 'It': It, 'Dshore': Dshore})
-m.fit(data)
-Model.save(m, testcasemodel_path + modelname + '_fitted.mdl')
-
-######################################
-# Chagos rats vonB
-######################################
-
-modelname = 'Chagos Rats vonB'
-
-# Helper functions
-def indexall(L):
-    poo = []
-    for p in L:
-        if not p in poo:
-            poo.append(p)
-    Ix = np.array([poo.index(p) for p in L])
-    return poo,Ix
-
-def subindexall(short,long):
-    poo = []
-    out = []
-    for s,l in zip(short,long):
-        if not l in poo:
-            poo.append(l)
-            out.append(s)
-    return indexall(out)
-
-match = lambda a, b: np.array([ b.index(x) if x in b else None for x in a ])
-
-path = testcasedata_path + 'chagos_otolith.csv'
-if not os.path.isfile(path):
-    print('Training data for Chagos rats not found. Store the training data in ' + testcasedata_path)
-# Import age and growth data
-xdata = pd.read_csv(path)
-
-# Site
-site = xdata.Site.values
-
-# Fish ID
-ID = xdata.OtolithID.values
-
-# Length
-TL = xdata.TL.values
-lTL = np.log(TL)
-maxTL = max(TL)
-minTL = min(TL)
-
-# Bird or rat island
-Treatment,It = indexall(xdata.Treatment.values)
-
-# Age
-age = xdata.Age.values
-
-# Plotting age
-agex = np.linspace(min(age),max(age),num=100)
-
-Model = pm.Model()
-
-with Model:
-    Linf = pm.Uniform('Linf',maxTL, maxTL*2)
-    L0 = pm.Uniform('L0', 0, minTL)
-    k0 = pm.Uniform('k0', 0.001, 1)
-    k1 = pm.Normal('k1', 0, 10)
-    σ = pm.Uniform('σ', 0, 1000)
-    μ = theano.tensor.log(Linf-(Linf-L0)*theano.tensor.exp(-(k0+k1*It)*age))
-    yi = pm.Normal('yi',μ, σ, observed=lTL)
-
-######################################
-# Flight delay
-######################################
-
-modelname = 'flight_delay'
-path = testcasedata_path + 'airlineDelayDataProcessed.csv'
-data = pd.read_csv(path)
-
-# Create dummy variables for day of week variable
-data['monday'] = data['DAY_OF_WEEK'] == 1
-data['tuesday'] = data['DAY_OF_WEEK'] == 2
-data['wednesday'] = data['DAY_OF_WEEK'] == 3
-data['thursday'] = data['DAY_OF_WEEK'] == 4
-data['friday'] = data['DAY_OF_WEEK'] == 5
-data['saturday'] = data['DAY_OF_WEEK'] == 6
-data['sunday'] = data['DAY_OF_WEEK'] == 7
-
-# Create shared variables
-distance = theano.shared(data['DISTANCE'])
-dow_mon = theano.shared(data['monday'])
-dow_tue = theano.shared(data['tuesday'])
-dow_wed = theano.shared(data['wednesday'])
-dow_thu = theano.shared(data['thursday'])
-dow_fri = theano.shared(data['friday'])
-dow_sat = theano.shared(data['saturday'])
-dow_sun = theano.shared(data['sunday'])
-deptime = theano.shared(data['DEP_TIME'])
-
-# Create model
-delay_model = pm.Model()
-
-with delay_model:
-    beta_dep = pm.Uniform('beta', 0, 1, shape=9)
-    beta_arr = pm.Uniform('beta_arr', 0, 1)
-    var = pm.Uniform('var', 0, 100, shape=2)
-    # I assume that depdelay is a function of dow and deptime
-    mu_depdelay = beta_dep[0] + beta_dep[1] * dow_mon + beta_dep[2] * dow_tue + beta_dep[3] * dow_wed + \
-                  beta_dep[4] * dow_thu + beta_dep[5] * dow_fri + beta_dep[6] * dow_sat + beta_dep[7] * dow_sun + \
-                  beta_dep[8] * deptime
-    depdelay = pm.Normal('depdelay', mu_depdelay, var[0], obs=data['DEP_DELAY'])
-    # I assume that arrdelay is a function of depdelay and distance
-    mu_arrdelay = depdelay + beta_arr * distance
-    arrdelay = pm.Normal('arrdelay', mu_arrdelay, var[1], obs=data['ARR_DELAY'])
-
-m = ProbabilisticPymc3Model(modelname, delay_model, shared_vars={'distance': distance, 'dow_mon': dow_mon,
-                                                                 'dow_tue': dow_tue, 'dow_wed': dow_wed,
-                                                                 'dow_thu': dow_thu, 'dow_fri': dow_fri,
-                                                                 'dow_sat': dow_sat, 'dow_sun': dow_sun,
-                                                                 'deptime': deptime})
-Model.save(m, testcasemodel_path + modelname + '.mdl')
-m = ProbabilisticPymc3Model(modelname + '_fitted', delay_model, shared_vars={'distance': distance, 'dow_mon': dow_mon,
-                                                                 'dow_tue': dow_tue, 'dow_wed': dow_wed,
-                                                                 'dow_thu': dow_thu, 'dow_fri': dow_fri,
-                                                                 'dow_sat': dow_sat, 'dow_sun': dow_sun,
-                                                                 'deptime': deptime})
-m.fit(data)
-Model.save(m, testcasemodel_path + modelname + '_fitted.mdl')
-=======
 def create_getting_started_model_shape(modelname='pymc3_getting_started_model_shape', fit=True):
     if fit:
         modelname = modelname+'_fitted'
@@ -538,6 +253,230 @@
     return data, m
 
 ######################################
+# Chagos rats d15N
+######################################
+def create_chagos_rats_d15n(modelname='Chagos Rats d15N', fit=True, testcasedata_path=''):
+    if fit:
+        modelname = modelname+'_fitted'
+
+    # Return list of unique items and an index of their position in L
+    def indexall(L):
+        poo = []
+        for p in L:
+            if not p in poo:
+                poo.append(p)
+        Ix = np.array([poo.index(p) for p in L])
+        return poo,Ix
+
+    # Return list of unique items and an index of their position in long, relative to short
+    def subindexall(short,long):
+        poo = []
+        out = []
+        for s,l in zip(short,long):
+            if not l in poo:
+                poo.append(l)
+                out.append(s)
+        return indexall(out)
+
+    # Function to standardize covariates
+    def stdize(x):
+        return (x-np.mean(x))/(2*np.std(x))
+
+    # Import age and growth data
+    path = testcasedata_path + 'Chagos_isotope_data.csv'
+    if not os.path.isfile(path):
+        print('Training data for Chagos rats not found. Store the training data in ' + testcasedata_path)
+    xdata = pd.read_csv(path)
+
+    # Make arrays locally available
+    organism = xdata.Tissue.values
+    Organism,Io = indexall(organism)
+    norg = len(Organism)
+
+    It = xdata.Treatment.values=='Rats'
+
+    atoll = xdata.Atoll.values
+    island = xdata.Island.values
+
+    Atoll,Ia = subindexall(atoll,island)
+    natoll = len(Atoll)
+    Island,Is = indexall(island)
+    nisland = len(Island)
+    TNI = np.log(np.array([xdata.TNI_reef_area[list(island).index(i)] for i in Island]))
+    ReefArea = np.log(np.array([xdata.Reef_area[list(island).index(i)] for i in Island]))
+
+    # Distance to shore in metres
+    Dshore_ = xdata.To_shore_m.values
+    Dshore_[np.isnan(Dshore_)] = 0
+    Dshore = stdize(Dshore_)
+    Dshore[Dshore<0] = 0
+
+    d15N = xdata.cal_d15N.values
+
+    basic_model = pm.Model()
+    It = It.astype(int)
+
+    data = pd.DataFrame({'Is': Is, 'Io': Io, 'It': It, 'Dshore': Dshore, 'Yi': d15N})
+    Is = theano.shared(Is)
+    It = theano.shared(It)
+    Io = theano.shared(Io)
+    Dshore = theano.shared(Dshore)
+
+    with basic_model:
+        # Global prior
+        γ0 = pm.Normal('Mean_d15N', mu=0.0, tau=0.001)
+        # Reef-area effect
+        # γ1 = pm.Normal('ReefArea', mu=0.0, tau=0.001)
+
+        # Island-level model
+        # γ = γ0+γ1*ReefArea
+        γ = γ0
+        # Inter-island variablity
+        σγ = pm.Uniform('SD_reef', lower=0, upper=100)
+        τγ = σγ ** -2
+        β0 = pm.Normal('Island_d15N', mu=γ, tau=τγ, shape=nisland)
+
+        # Organism mean (no rats)
+        β1_ = pm.Normal('Organism_', mu=0.0, tau=0.001, shape=norg - 1)
+        β1 = theano.tensor.set_subtensor(theano.tensor.zeros(shape=norg)[1:], β1_)
+
+        # Organism-specific rat effects
+        β2 = pm.Normal('Rat_effect_', mu=0.0, tau=0.001, shape=norg)
+
+        # Distance to shore
+        β3 = pm.Normal('Dist_to_shore', mu=0.0, tau=0.001)
+
+        # Mean model
+        μ = β0[Is] + β1[Io] + β2[Io] * It + β3 * Dshore
+
+        # Organism-specific variance
+        σ = pm.Uniform('SD', lower=0, upper=100)
+        τ = σ ** -2
+
+        # Likelihood
+        Yi = pm.StudentT('Yi', nu=4, mu=μ, lam=τ, observed=d15N)
+
+######################################
+# Chagos rats vonB
+######################################
+def create_chagos_rats_vonB(modelname='Chagos Rats vonB', fit=True, testcasedata_path=''):
+    if fit:
+        modelname = modelname+'_fitted'
+    # Helper functions
+    def indexall(L):
+        poo = []
+        for p in L:
+            if not p in poo:
+                poo.append(p)
+        Ix = np.array([poo.index(p) for p in L])
+        return poo,Ix
+
+    def subindexall(short,long):
+        poo = []
+        out = []
+        for s,l in zip(short,long):
+            if not l in poo:
+                poo.append(l)
+                out.append(s)
+        return indexall(out)
+
+    match = lambda a, b: np.array([ b.index(x) if x in b else None for x in a ])
+
+    path = testcasedata_path + 'chagos_otolith.csv'
+    if not os.path.isfile(path):
+        print('Training data for Chagos rats not found. Store the training data in ' + testcasedata_path)
+    # Import age and growth data
+    xdata = pd.read_csv(path)
+
+    # Site
+    site = xdata.Site.values
+
+    # Fish ID
+    ID = xdata.OtolithID.values
+
+    # Length
+    TL = xdata.TL.values
+    lTL = np.log(TL)
+    maxTL = max(TL)
+    minTL = min(TL)
+
+    # Bird or rat island
+    Treatment,It = indexall(xdata.Treatment.values)
+
+    # Age
+    age = xdata.Age.values
+
+    # Plotting age
+    agex = np.linspace(min(age),max(age),num=100)
+
+    Model = pm.Model()
+
+    with Model:
+        Linf = pm.Uniform('Linf',maxTL, maxTL*2)
+        L0 = pm.Uniform('L0', 0, minTL)
+        k0 = pm.Uniform('k0', 0.001, 1)
+        k1 = pm.Normal('k1', 0, 10)
+        σ = pm.Uniform('σ', 0, 1000)
+        μ = theano.tensor.log(Linf-(Linf-L0)*theano.tensor.exp(-(k0+k1*It)*age))
+        yi = pm.Normal('yi',μ, σ, observed=lTL)
+
+######################################
+# Flight delay
+######################################
+def create_flight_delay_model(modelname='flight_delay', fit=True, testcasedata_path=''):
+    if fit:
+        modelname = modelname+'_fitted'
+
+    path = testcasedata_path + 'airlineDelayDataProcessed.csv'
+    data = pd.read_csv(path)
+
+    # Create dummy variables for day of week variable
+    data['monday'] = data['DAY_OF_WEEK'] == 1
+    data['tuesday'] = data['DAY_OF_WEEK'] == 2
+    data['wednesday'] = data['DAY_OF_WEEK'] == 3
+    data['thursday'] = data['DAY_OF_WEEK'] == 4
+    data['friday'] = data['DAY_OF_WEEK'] == 5
+    data['saturday'] = data['DAY_OF_WEEK'] == 6
+    data['sunday'] = data['DAY_OF_WEEK'] == 7
+
+    # Create shared variables
+    distance = theano.shared(data['DISTANCE'])
+    dow_mon = theano.shared(data['monday'])
+    dow_tue = theano.shared(data['tuesday'])
+    dow_wed = theano.shared(data['wednesday'])
+    dow_thu = theano.shared(data['thursday'])
+    dow_fri = theano.shared(data['friday'])
+    dow_sat = theano.shared(data['saturday'])
+    dow_sun = theano.shared(data['sunday'])
+    deptime = theano.shared(data['DEP_TIME'])
+
+    # Create model
+    delay_model = pm.Model()
+
+    with delay_model:
+        beta_dep = pm.Uniform('beta', 0, 1, shape=9)
+        beta_arr = pm.Uniform('beta_arr', 0, 1)
+        var = pm.Uniform('var', 0, 100, shape=2)
+        # I assume that depdelay is a function of dow and deptime
+        mu_depdelay = beta_dep[0] + beta_dep[1] * dow_mon + beta_dep[2] * dow_tue + beta_dep[3] * dow_wed + \
+                      beta_dep[4] * dow_thu + beta_dep[5] * dow_fri + beta_dep[6] * dow_sat + beta_dep[7] * dow_sun + \
+                      beta_dep[8] * deptime
+        depdelay = pm.Normal('depdelay', mu_depdelay, var[0], obs=data['DEP_DELAY'])
+        # I assume that arrdelay is a function of depdelay and distance
+        mu_arrdelay = depdelay + beta_arr * distance
+        arrdelay = pm.Normal('arrdelay', mu_arrdelay, var[1], obs=data['ARR_DELAY'])
+
+    m = ProbabilisticPymc3Model(modelname, delay_model, shared_vars={'distance': distance, 'dow_mon': dow_mon,
+                                                                     'dow_tue': dow_tue, 'dow_wed': dow_wed,
+                                                                     'dow_thu': dow_thu, 'dow_fri': dow_fri,
+                                                                     'dow_sat': dow_sat, 'dow_sun': dow_sun,
+                                                                     'deptime': deptime})
+    if fit:
+        m.fit(data)
+    return data, m
+
+
+######################################
 # Call all model generating functions
 ######################################
 
@@ -563,4 +502,3 @@
         Model.save(m, testcasemodel_path)
         Model.save(m_fitted, testcasemodel_path)
         data.to_csv(testcasedata_path + m.name + '.csv', index=False)
->>>>>>> eaf865ed
