import numpy as np
import pandas as pd
import pymc3 as pm
from mb_modelbase.models_core.models import Model
from mb_modelbase.models_core.pyMC3_model import ProbabilisticPymc3Model
from mb_modelbase.models_core.empirical_model import EmpiricalModel
import theano
from scripts.run_conf import cfg as user_cfg
import os
import timeit


######################################
# pymc3_testcase_model
#####################################
def create_pymc3_simplest_model(modelname='pymc3_simplest_model', fit=True):
    if fit:
        modelname = modelname+'_fitted'
    np.random.seed(2)
    size = 100
    mu = np.random.normal(0, 1, size=size)
    sigma = 1
    X = np.random.normal(mu, sigma, size=size)
    data = pd.DataFrame({'X': X})

    basic_model = pm.Model()
    with basic_model:
        sigma = 1
        mu = pm.Normal('mu', mu=0, sd=sigma)
        X = pm.Normal('X', mu=mu, sd=sigma, observed=data['X'])
    m = ProbabilisticPymc3Model(modelname, basic_model)
    if fit:
        m.fit(data)
    return data, m

######################################
# pymc3_getting_started_model
######################################
def create_pymc3_getting_started_model(modelname='pymc3_getting_started_model', fit=True):
    if fit:
        modelname = modelname+'_fitted'
    np.random.seed(123)
    alpha, sigma = 1, 1
    beta_0 = 1
    beta_1 = 2.5
    size = 100
    X1 = np.random.randn(size)
    X2 = np.random.randn(size) * 0.2
    Y = alpha + beta_0 * X1 + beta_1 * X2 + np.random.randn(size) * sigma
    data = pd.DataFrame({'X1': X1, 'X2': X2, 'Y': Y})

    basic_model = pm.Model()

    with basic_model:
        # Priors for unknown model parameters
        alpha = pm.Normal('alpha', mu=0, sd=10)
        beta_0 = pm.Normal('beta_0', mu=0, sd=10)
        beta_1 = pm.Normal('beta_1', mu=0, sd=10)
        sigma = pm.HalfNormal('sigma', sd=5)

        # Expected value of outcome
        mu = alpha + beta_0 * data['X1'] + beta_1 * data['X2']

        # Likelihood (sampling distribution) of observations
        Y = pm.Normal('Y', mu=mu, sd=sigma, observed=data['Y'])
        X1 = pm.Normal('X1', mu=data['X1'], sd=sigma, observed=data['X1'])
        X2 = pm.Normal('X2', mu=data['X2'], sd=sigma, observed=data['X2'])

        m = ProbabilisticPymc3Model(modelname, basic_model)
        if fit:
            m.fit(data)
        return data, m

##############################################
# pymc3_getting_started_model_independent vars
##############################################
def create_pymc3_getting_started_model_independent_vars (
        modelname='pymc3_getting_started_model_independent_vars', fit=True):
    if fit:
        modelname = modelname+'_fitted'
    np.random.seed(123)
    alpha, sigma = 1, 1
    beta_0 = 1
    beta_1 = 2.5
    size = 100
    X1 = np.random.randn(size)
    X2 = np.random.randn(size) * 0.2
    Y = alpha + beta_0 * X1 + beta_1 * X2 + np.random.randn(size) * sigma
    data = pd.DataFrame({'X1': X1, 'X2': X2, 'Y': Y})
    X1 = theano.shared(X1)
    X2 = theano.shared(X2)

    basic_model = pm.Model()

    with basic_model:
        # Priors for unknown model parameters
        alpha = pm.Normal('alpha', mu=0, sd=10)
        beta_0 = pm.Normal('beta_0', mu=0, sd=10)
        beta_1 = pm.Normal('beta_1', mu=0, sd=10)
        sigma = pm.HalfNormal('sigma', sd=1)

        # Expected value of outcome
        mu = alpha + beta_0 * X1 + beta_1 * X2

        # Likelihood (sampling distribution) of observations
        Y = pm.Normal('Y', mu=mu, sd=sigma, observed=data['Y'])

    m = ProbabilisticPymc3Model(modelname, basic_model, shared_vars={'X1': X1, 'X2': X2})
    if fit:
        m.fit(data)
    return data, m

###########################################################
# pymc3_getting_started_model_independent vars_nosharedvars
###########################################################
def create_pymc3_getting_started_model_independent_vars_nosharedvars (
        modelname='pymc3_getting_started_model_independent_vars_nosharedvars', fit=True):
    if fit:
        modelname = modelname+'_fitted'
    np.random.seed(123)
    alpha, sigma = 1, 1
    beta_0 = 1
    beta_1 = 2.5
    size = 100
    X1 = np.random.randn(size)
    X2 = np.random.randn(size) * 0.2
    Y = alpha + beta_0 * X1 + beta_1 * X2 + np.random.randn(size) * sigma
    data = pd.DataFrame({'X1': X1, 'X2': X2, 'Y': Y})
    X1 = theano.shared(X1)

    basic_model = pm.Model()

    with basic_model:
        # Priors for unknown model parameters
        alpha = pm.Normal('alpha', mu=0, sd=10)
        beta_0 = pm.Normal('beta_0', mu=0, sd=10)
        beta_1 = pm.Normal('beta_1', mu=0, sd=10)
        sigma = pm.HalfNormal('sigma', sd=1)

        # Expected value of outcome
        mu = alpha + beta_0 * X1 + beta_1 * data['X2']

        # Likelihood (sampling distribution) of observations
        Y = pm.Normal('Y', mu=mu, sd=sigma, observed=data['Y'])
        m = ProbabilisticPymc3Model(modelname, basic_model, shared_vars={'X1': X1})
        if fit:
            m.fit(data)
        return data, m

######################################
# pymc3_coal_mining_disaster_model
######################################
def create_pymc3_coal_mining_disaster_model(modelname='pymc3_coal_mining_disaster_model', fit=True):
    if fit:
        modelname = modelname+'_fitted'

    disasters = np.array([4, 5, 4, 0, 1, 4, 3, 4, 0, 6, 3, 3, 4, 0, 2, 6,
                                3, 3, 5, 4, 5, 3, 1, 4, 4, 1, 5, 5, 3, 4, 2, 5,
                                2, 2, 3, 4, 2, 1, 3, 3, 2, 1, 1, 1, 1, 3, 0, 0,
                                1, 0, 1, 1, 0, 0, 3, 1, 0, 3, 2, 2, 0, 1, 1, 1,
                                0, 1, 0, 1, 0, 0, 0, 2, 1, 0, 0, 0, 1, 1, 0, 2,
                                3, 3, 1, 2, 2, 1, 1, 1, 1, 2, 4, 2, 0, 0, 1, 4,
                                0, 0, 0, 1, 0, 0, 0, 0, 0, 1, 0, 0, 1, 0, 1])
    years = np.arange(1851, 1962)

    data = pd.DataFrame({'years': years, 'disasters': disasters})
    years = theano.shared(years)
    with pm.Model() as disaster_model:

        switchpoint = pm.DiscreteUniform('switchpoint', lower=years.min(), upper=years.max(),
        testval=1900)

        # Priors for pre- and post-switch rates number of disasters
        early_rate = pm.Exponential('early_rate', 1.0)
        late_rate = pm.Exponential('late_rate', 1.0)

        # Allocate appropriate Poisson rates to years before and after current
        rate = pm.math.switch(switchpoint >= years, early_rate, late_rate)

        disasters = pm.Poisson('disasters', rate, observed=data['disasters'])
        #years = pm.Normal('years', mu=data['years'], sd=0.1, observed=data['years'])

    m = ProbabilisticPymc3Model(modelname, disaster_model, shared_vars={'years': years})
    if fit:
        m.fit(data)
    return data, m

########################################
# eight_schools_model
########################################
def create_pymc3_eight_schools_model(modelname='pymc3_eight_schools_model', fit=True):
    if fit:
        modelname = modelname+'_fitted'

    scores = np.array([28.39, 7.94, -2.75, 6.82, -0.64, 0.63, 18.01, 12.16])
    standard_errors = np.array([14.9, 10.2, 16.3, 11.0, 9.4, 11.4, 10.4, 17.6])
    data = pd.DataFrame({'test_scores': scores, 'standard_errors': standard_errors})
    standard_errors = theano.shared(standard_errors)

    with pm.Model() as normal_normal_model:
        tau = pm.Uniform('tau',lower=0,upper=10)
        mu = pm.Uniform('mu',lower=0,upper=10)
        theta_1 = pm.Normal('theta_1', mu=mu, sd=tau)
        theta_2 = pm.Normal('theta_2', mu=mu, sd=tau)
        theta_3 = pm.Normal('theta_3', mu=mu, sd=tau)
        theta_4 = pm.Normal('theta_4', mu=mu, sd=tau)
        theta_5 = pm.Normal('theta_5', mu=mu, sd=tau)
        theta_6 = pm.Normal('theta_6', mu=mu, sd=tau)
        theta_7 = pm.Normal('theta_7', mu=mu, sd=tau)
        theta_8 = pm.Normal('theta_8', mu=mu, sd=tau)

        test_scores = pm.Normal('test_scores',
                                mu=[theta_1, theta_2, theta_3, theta_4, theta_5, theta_6, theta_7, theta_8],
                                sd=standard_errors, observed=data['test_scores'])

<<<<<<< HEAD
modelname = 'eight_schools_model'

scores = np.array([28.39, 7.94, -2.75, 6.82, -0.64, 0.63, 18.01, 12.16])
standard_errors = np.array([14.9, 10.2, 16.3, 11.0, 9.4, 11.4, 10.4, 17.6])
data = pd.DataFrame({'test_scores': scores, 'standard_errors': standard_errors})
standard_errors = theano.shared(standard_errors)

with pm.Model() as normal_normal_model:
    tau = pm.Uniform('tau', lower=0, upper=10)
    mu = pm.Uniform('mu', lower=0, upper=10)
    theta_1 = pm.Normal('theta_1', mu=mu, sd=tau)
    theta_2 = pm.Normal('theta_2', mu=mu, sd=tau)
    theta_3 = pm.Normal('theta_3', mu=mu, sd=tau)
    theta_4 = pm.Normal('theta_4', mu=mu, sd=tau)
    theta_5 = pm.Normal('theta_5', mu=mu, sd=tau)
    theta_6 = pm.Normal('theta_6', mu=mu, sd=tau)
    theta_7 = pm.Normal('theta_7', mu=mu, sd=tau)
    theta_8 = pm.Normal('theta_8', mu=mu, sd=tau)

    test_scores = pm.Normal('test_scores',
                            mu=[theta_1, theta_2, theta_3, theta_4, theta_5, theta_6, theta_7, theta_8],
                            sd=standard_errors, observed=data['test_scores'])

    # trace = pm.sample(1000,chains=1,cores=1)
    # simulated_scores = np.asarray(pm.sample_ppc(trace)[str("test_scores")])
#
# # Compute test statistics
# disc_mean = [np.mean(simvals) for simvals in simulated_scores]
# disc_min = [min(simvals) for simvals in simulated_scores]
# disc_max = [max(simvals) for simvals in simulated_scores]
# disc_std = [np.std(simvals) for simvals in simulated_scores]
#
# # Plot test statistics
# vis_grid = plt.GridSpec(2, 2, wspace=0.3, hspace=0.3)
# plt.subplot(vis_grid[0, 0])
# hist(disc_mean,bins=15,edgecolor='black',color='grey')
# plt.title('mean')
# plt.subplot(vis_grid[1, 0])
# hist(disc_min,bins=15,edgecolor='black',color='grey')
# plt.title('min')
# plt.subplot(vis_grid[1, 1])
# hist(disc_max,bins=15,edgecolor='black',color='grey')
# plt.title('max')
# plt.subplot(vis_grid[0, 1])
# hist(disc_std,bins=15,edgecolor='black',color='grey')
# plt.title('standard deviation')

m = ProbabilisticPymc3Model(modelname, normal_normal_model, shared_vars={'standard_errors': standard_errors})
Model.save(m, testcasemodel_path + modelname + '.mdl')
m = ProbabilisticPymc3Model(modelname + '_fitted', normal_normal_model, shared_vars={'standard_errors': standard_errors})
m.fit(data)
Model.save(m, testcasemodel_path + modelname + '_fitted.mdl')
=======
    m = ProbabilisticPymc3Model(modelname, normal_normal_model,
                                shared_vars={'standard_errors': standard_errors}, fixed_data_length=True)
    if fit:
        m.fit(data)
    return data, m
>>>>>>> 7de4f48d

######################################
# getting_started_model_shape
######################################
<<<<<<< HEAD
# modelname = 'pymc3_getting_started_model_shape'
# np.random.seed(123)
# alpha, sigma = 1, 1
# beta_0 = 1
# beta_1 = 2.5
# size = 100
# X1 = np.random.randn(size)
# X2 = np.random.randn(size) * 0.2
# Y = alpha + beta_0 * X1 + beta_1 * X2 + np.random.randn(size) * sigma
# data = pd.DataFrame({'X1': X1, 'X2': X2, 'Y': Y})
# X1 = theano.shared(X1)
# X2 = theano.shared(X2)
#
# basic_model = pm.Model()
#
# with basic_model:
#     # Priors for unknown model parameters
#     alpha = pm.Normal('alpha', mu=0, sd=10)
#     beta = pm.Normal('beta', mu=0, sd=10, shape=2)
#     sigma = pm.HalfNormal('sigma', sd=1)
#
#     # Expected value of outcome
#     mu = alpha + beta[0] * X1 + beta[1] * X2
#
#     # Likelihood (sampling distribution) of observations
#     Y = pm.Normal('Y', mu=mu, sd=sigma, observed=data['Y'])
#
# m = ProbabilisticPymc3Model(modelname, basic_model, shared_vars={'X1': X1, 'X2': X2})
# Model.save(m, testcasemodel_path + modelname + '.mdl')
# m = ProbabilisticPymc3Model(modelname + '_fitted', basic_model, shared_vars={'X1': X1, 'X2': X2})
# m.fit(data)
# Model.save(m, testcasemodel_path + modelname + '_fitted.mdl')
# data.to_csv(testcasedata_path + modelname + '.csv', index=False)

################################################
# parameter is dependent on independent variable
################################################
# modelname = 'data_dependent_prior_model'
#
# np.random.seed(123)
# size = 100
# Y = np.random.randn(size)
# theta = Y + np.random.randn(size)
# X = theta * Y + np.random.randn(size)
# data = pd.DataFrame({'X': X, 'Y': Y})
# Y = theano.shared(Y)
#
# with pm.Model() as basic_model:
#     theta = pm.Normal('theta', mu=Y.min(), sd=1)
#     X = pm.Normal('X', mu=theta*Y, sd=1, observed=X)
#
# m = ProbabilisticPymc3Model(modelname, basic_model, shared_vars={'Y': Y})
# Model.save(m, testcasemodel_path + modelname)
# m = ProbabilisticPymc3Model(modelname + '_fitted.mdl', basic_model, shared_vars={'Y': Y})
# m.fit(data)
# Model.save(m, testcasemodel_path + modelname + '_fitted.mdl')

################################################
# parameter is dependent on independent variable
################################################

# Generate data
# np.random.seed(123)
# X = np.linspace(0, 100, num=100)
# MU = np.random.normal(loc=X)
# Y = np.random.normal(loc=MU)
#
# # Specify model
# with pm.Model() as basic_model:
#     #mu = pm.Normal('mu', mu=0, sd=1)
#     #rv = X + mu
#     #tau = pm.Normal('mu', mu=X, sd=1)
#     y = pm.Normal('y', mu=X, sd=1, observed=Y)
=======
def create_getting_started_model_shape(modelname='pymc3_getting_started_model_shape', fit=True):
    if fit:
        modelname = modelname+'_fitted'
    np.random.seed(123)
    alpha, sigma = 1, 1
    beta_0 = 1
    beta_1 = 2.5
    size = 100
    X1 = np.random.randn(size)
    X2 = np.random.randn(size) * 0.2
    Y = alpha + beta_0 * X1 + beta_1 * X2 + np.random.randn(size) * sigma
    data = pd.DataFrame({'X1': X1, 'X2': X2, 'Y': Y})
    X1 = theano.shared(X1)
    X2 = theano.shared(X2)

    basic_model = pm.Model()

    with basic_model:
        # Priors for unknown model parameters
        alpha = pm.Normal('alpha', mu=0, sd=10)
        beta = pm.Normal('beta_0', mu=0, sd=10, shape=2)
        sigma = pm.HalfNormal('sigma', sd=1)

        # Expected value of outcome
        mu = alpha + beta[0] * X1 + beta[1] * X2

        # Likelihood (sampling distribution) of observations
        Y = pm.Normal('Y', mu=mu, sd=sigma, observed=data['Y'])

    m = ProbabilisticPymc3Model(modelname, basic_model, shared_vars={'X1': X1, 'X2': X2})
    if fit:
        m.fit(data)
    return data, m

######################################
# Flight delay
######################################
def create_flight_delay_model(filename='airlineDelayDataProcessed.csv', modelname='flight_delay', fit=True):
    if fit:
        modelname = modelname+'_fitted'

    testcasedata_path = user_cfg['modules']['modelbase']['test_data_directory']
    path = os.path.join(testcasedata_path, filename)
    data = pd.read_csv(path)

    data = data.rename(columns={'ARR_DELAY': 'arrdelay', 'DEP_DELAY': 'depdelay'})

    # Create dummy variables for day of week variable
    data['monday'] = (data['DAY_OF_WEEK'] == 1).astype(int)
    data['tuesday'] = (data['DAY_OF_WEEK'] == 2).astype(int)
    data['wednesday'] = (data['DAY_OF_WEEK'] == 3).astype(int)
    data['thursday'] = (data['DAY_OF_WEEK'] == 4).astype(int)
    data['friday'] = (data['DAY_OF_WEEK'] == 5).astype(int)
    data['saturday'] = (data['DAY_OF_WEEK'] == 6).astype(int)
    data['sunday'] = (data['DAY_OF_WEEK'] == 7).astype(int)

    # Drop variables that are not considered in the model
    data = data.drop(['UNIQUE_CARRIER', 'DAY_OF_MONTH', 'DAY_OF_WEEK', 'ORIGIN_AIRPORT_ID', 'DEST_AIRPORT_ID', 'ACTUAL_ELAPSED_TIME', 'arrdelay'], axis=1)

    # Reduce size of data to improve performance
    data = data.sample(n=1000, random_state=1)
    data.sort_index(inplace=True)

    # Create shared variables
    distance = theano.shared(np.array(data['DISTANCE']))
    dow_mon = theano.shared(np.array(data['monday']))
    dow_tue = theano.shared(np.array(data['tuesday']))
    dow_wed = theano.shared(np.array(data['wednesday']))
    dow_thu = theano.shared(np.array(data['thursday']))
    dow_fri = theano.shared(np.array(data['friday']))
    dow_sat = theano.shared(np.array(data['saturday']))
    dow_sun = theano.shared(np.array(data['sunday']))
    deptime = theano.shared(np.array(data['DEP_TIME']))

    # Create model
    delay_model = pm.Model()


    with delay_model:
        beta_dep = pm.Uniform('beta_dep', 0, 1, shape=9)
        beta_arr = pm.Uniform('beta_arr', 0, 1)
        var = pm.Uniform('var', 0, 100, shape=2)
        # I assume that depdelay is a function of dow and deptime
        mu_depdelay = beta_dep[0] + beta_dep[1] * dow_mon + beta_dep[2] * dow_tue + beta_dep[3] * dow_wed + \
                      beta_dep[4] * dow_thu + beta_dep[5] * dow_fri + beta_dep[6] * dow_sat + beta_dep[7] * dow_sun + \
                      beta_dep[8] * deptime
        depdelay = pm.Normal('depdelay', mu_depdelay, var[0], observed=data['depdelay'])
        # I assume that arrdelay is a function of depdelay and distance. THIS DOES NOT WORK YET, EXCLUDE IT FROM THE MODEL
        #mu_arrdelay = depdelay + beta_arr * distance
        #arrdelay = pm.Normal('arrdelay', mu_arrdelay, var[1], observed=data['arrdelay'])

    m = ProbabilisticPymc3Model(modelname, delay_model,
                                shared_vars={'DISTANCE': distance, 'monday': dow_mon, 'tuesday': dow_tue,
                                             'wednesday': dow_wed, 'thursday': dow_thu, 'friday': dow_fri,
                                             'saturday': dow_sat, 'sunday': dow_sun, 'DEP_TIME': deptime})
    if fit:
        m.fit(data)
    return data, m

######################################
# Lambert Stan example
######################################
def create_lambert_stan_example(modelname='lambert_stan_example', fit=True):
    if fit:
        modelname = modelname+'_fitted'
    # Generate data
    size = 100
    Y_data = np.random.normal(1.6, 0.2, size=size)
    data = pd.DataFrame({'Y':Y_data})
    # Specify model
    lambert_model = pm.Model()
    with lambert_model:
        # Priors
        mu = pm.Normal('mu', 1.7, 0.3)
        sigma = pm.HalfCauchy('sigma', 1)
        # Likelihood
        Y = pm.Normal('Y', mu, sigma, observed=Y_data)

    m = ProbabilisticPymc3Model(modelname, lambert_model)

    if fit:
        m.fit(data)
    return data, m

######################################
# Call all model generating functions
######################################
if __name__ == '__main__':

    start = timeit.default_timer()

    try:
        testcasemodel_path = user_cfg['modules']['modelbase']['test_model_directory']
        testcasedata_path = user_cfg['modules']['modelbase']['test_data_directory']
    except KeyError:
        print('Specify a test_model_directory and a test_data_direcory in run_conf.py')
        raise

    create_functions = [create_pymc3_simplest_model, create_pymc3_getting_started_model,
                        create_pymc3_getting_started_model_independent_vars,
                        create_pymc3_coal_mining_disaster_model,
                        create_getting_started_model_shape, create_lambert_stan_example, create_flight_delay_model]


    for func in create_functions:
        data, m = func(fit=False)
        data, m_fitted = func(fit=True)

        # create empirical model
        name = "emp_" + m.name
        m.set_empirical_model_name(name)
        m_fitted.set_empirical_model_name(name)
        emp_model = EmpiricalModel(name=name)
        emp_model.fit(df=data)

        m_fitted.save(testcasemodel_path)
        m.save(testcasemodel_path)
        emp_model.save(testcasemodel_path)

        data.to_csv(os.path.join(testcasedata_path, m.name + '.csv'), index=False)

    stop = timeit.default_timer()
    print('Time: ', stop - start)
>>>>>>> 7de4f48d
<|MERGE_RESOLUTION|>--- conflicted
+++ resolved
@@ -213,145 +213,16 @@
                                 mu=[theta_1, theta_2, theta_3, theta_4, theta_5, theta_6, theta_7, theta_8],
                                 sd=standard_errors, observed=data['test_scores'])
 
-<<<<<<< HEAD
-modelname = 'eight_schools_model'
-
-scores = np.array([28.39, 7.94, -2.75, 6.82, -0.64, 0.63, 18.01, 12.16])
-standard_errors = np.array([14.9, 10.2, 16.3, 11.0, 9.4, 11.4, 10.4, 17.6])
-data = pd.DataFrame({'test_scores': scores, 'standard_errors': standard_errors})
-standard_errors = theano.shared(standard_errors)
-
-with pm.Model() as normal_normal_model:
-    tau = pm.Uniform('tau', lower=0, upper=10)
-    mu = pm.Uniform('mu', lower=0, upper=10)
-    theta_1 = pm.Normal('theta_1', mu=mu, sd=tau)
-    theta_2 = pm.Normal('theta_2', mu=mu, sd=tau)
-    theta_3 = pm.Normal('theta_3', mu=mu, sd=tau)
-    theta_4 = pm.Normal('theta_4', mu=mu, sd=tau)
-    theta_5 = pm.Normal('theta_5', mu=mu, sd=tau)
-    theta_6 = pm.Normal('theta_6', mu=mu, sd=tau)
-    theta_7 = pm.Normal('theta_7', mu=mu, sd=tau)
-    theta_8 = pm.Normal('theta_8', mu=mu, sd=tau)
-
-    test_scores = pm.Normal('test_scores',
-                            mu=[theta_1, theta_2, theta_3, theta_4, theta_5, theta_6, theta_7, theta_8],
-                            sd=standard_errors, observed=data['test_scores'])
-
-    # trace = pm.sample(1000,chains=1,cores=1)
-    # simulated_scores = np.asarray(pm.sample_ppc(trace)[str("test_scores")])
-#
-# # Compute test statistics
-# disc_mean = [np.mean(simvals) for simvals in simulated_scores]
-# disc_min = [min(simvals) for simvals in simulated_scores]
-# disc_max = [max(simvals) for simvals in simulated_scores]
-# disc_std = [np.std(simvals) for simvals in simulated_scores]
-#
-# # Plot test statistics
-# vis_grid = plt.GridSpec(2, 2, wspace=0.3, hspace=0.3)
-# plt.subplot(vis_grid[0, 0])
-# hist(disc_mean,bins=15,edgecolor='black',color='grey')
-# plt.title('mean')
-# plt.subplot(vis_grid[1, 0])
-# hist(disc_min,bins=15,edgecolor='black',color='grey')
-# plt.title('min')
-# plt.subplot(vis_grid[1, 1])
-# hist(disc_max,bins=15,edgecolor='black',color='grey')
-# plt.title('max')
-# plt.subplot(vis_grid[0, 1])
-# hist(disc_std,bins=15,edgecolor='black',color='grey')
-# plt.title('standard deviation')
-
-m = ProbabilisticPymc3Model(modelname, normal_normal_model, shared_vars={'standard_errors': standard_errors})
-Model.save(m, testcasemodel_path + modelname + '.mdl')
-m = ProbabilisticPymc3Model(modelname + '_fitted', normal_normal_model, shared_vars={'standard_errors': standard_errors})
-m.fit(data)
-Model.save(m, testcasemodel_path + modelname + '_fitted.mdl')
-=======
     m = ProbabilisticPymc3Model(modelname, normal_normal_model,
                                 shared_vars={'standard_errors': standard_errors}, fixed_data_length=True)
     if fit:
         m.fit(data)
     return data, m
->>>>>>> 7de4f48d
 
 ######################################
 # getting_started_model_shape
 ######################################
-<<<<<<< HEAD
-# modelname = 'pymc3_getting_started_model_shape'
-# np.random.seed(123)
-# alpha, sigma = 1, 1
-# beta_0 = 1
-# beta_1 = 2.5
-# size = 100
-# X1 = np.random.randn(size)
-# X2 = np.random.randn(size) * 0.2
-# Y = alpha + beta_0 * X1 + beta_1 * X2 + np.random.randn(size) * sigma
-# data = pd.DataFrame({'X1': X1, 'X2': X2, 'Y': Y})
-# X1 = theano.shared(X1)
-# X2 = theano.shared(X2)
-#
-# basic_model = pm.Model()
-#
-# with basic_model:
-#     # Priors for unknown model parameters
-#     alpha = pm.Normal('alpha', mu=0, sd=10)
-#     beta = pm.Normal('beta', mu=0, sd=10, shape=2)
-#     sigma = pm.HalfNormal('sigma', sd=1)
-#
-#     # Expected value of outcome
-#     mu = alpha + beta[0] * X1 + beta[1] * X2
-#
-#     # Likelihood (sampling distribution) of observations
-#     Y = pm.Normal('Y', mu=mu, sd=sigma, observed=data['Y'])
-#
-# m = ProbabilisticPymc3Model(modelname, basic_model, shared_vars={'X1': X1, 'X2': X2})
-# Model.save(m, testcasemodel_path + modelname + '.mdl')
-# m = ProbabilisticPymc3Model(modelname + '_fitted', basic_model, shared_vars={'X1': X1, 'X2': X2})
-# m.fit(data)
-# Model.save(m, testcasemodel_path + modelname + '_fitted.mdl')
-# data.to_csv(testcasedata_path + modelname + '.csv', index=False)
-
-################################################
-# parameter is dependent on independent variable
-################################################
-# modelname = 'data_dependent_prior_model'
-#
-# np.random.seed(123)
-# size = 100
-# Y = np.random.randn(size)
-# theta = Y + np.random.randn(size)
-# X = theta * Y + np.random.randn(size)
-# data = pd.DataFrame({'X': X, 'Y': Y})
-# Y = theano.shared(Y)
-#
-# with pm.Model() as basic_model:
-#     theta = pm.Normal('theta', mu=Y.min(), sd=1)
-#     X = pm.Normal('X', mu=theta*Y, sd=1, observed=X)
-#
-# m = ProbabilisticPymc3Model(modelname, basic_model, shared_vars={'Y': Y})
-# Model.save(m, testcasemodel_path + modelname)
-# m = ProbabilisticPymc3Model(modelname + '_fitted.mdl', basic_model, shared_vars={'Y': Y})
-# m.fit(data)
-# Model.save(m, testcasemodel_path + modelname + '_fitted.mdl')
-
-################################################
-# parameter is dependent on independent variable
-################################################
-
-# Generate data
-# np.random.seed(123)
-# X = np.linspace(0, 100, num=100)
-# MU = np.random.normal(loc=X)
-# Y = np.random.normal(loc=MU)
-#
-# # Specify model
-# with pm.Model() as basic_model:
-#     #mu = pm.Normal('mu', mu=0, sd=1)
-#     #rv = X + mu
-#     #tau = pm.Normal('mu', mu=X, sd=1)
-#     y = pm.Normal('y', mu=X, sd=1, observed=Y)
-=======
+
 def create_getting_started_model_shape(modelname='pymc3_getting_started_model_shape', fit=True):
     if fit:
         modelname = modelname+'_fitted'
@@ -514,5 +385,4 @@
         data.to_csv(os.path.join(testcasedata_path, m.name + '.csv'), index=False)
 
     stop = timeit.default_timer()
-    print('Time: ', stop - start)
->>>>>>> 7de4f48d
+    print('Time: ', stop - start)