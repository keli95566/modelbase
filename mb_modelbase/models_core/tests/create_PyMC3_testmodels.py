--- conflicted
+++ resolved
@@ -4,18 +4,17 @@
 from mb_modelbase.models_core.models import Model
 from mb_modelbase.models_core.pyMC3_model import ProbabilisticPymc3Model
 import theano
-<<<<<<< HEAD
 #from run_conf import cfg as user_cfg
-=======
-from run_conf import cfg as user_cfg
 import os
->>>>>>> e2d6fffc
 
 try:
-    # testcasemodel_path = user_cfg['modules']['modelbase']['test_model_directory'] + '/'
-    # testcasedata_path = user_cfg['modules']['modelbase']['test_data_directory'] + '/'
-    testcasemodel_path = '/home/luca_ph/Documents/projects/graphical_models/code/ppl_models/'
-    testcasedata_path = '/home/luca_ph/Documents/projects/graphical_models/code/ppl_models/'
+    #testcasemodel_path = user_cfg['modules']['modelbase']['test_model_directory'] + '/'
+    #testcasedata_path = user_cfg['modules']['modelbase']['test_data_directory'] + '/'
+    # testcasemodel_path = '/home/luca_ph/Documents/projects/graphical_models/code/ppl_models/'
+    # testcasedata_path = '/home/luca_ph/Documents/projects/graphical_models/code/ppl_models/'
+    testcasemodel_path = '.'
+    testcasedata_path = '.'
+
 except KeyError:
     print('Specify a test_model_directory and a test_data_direcory in run_conf.py')
     raise
