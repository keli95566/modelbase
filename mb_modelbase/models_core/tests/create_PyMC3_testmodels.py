--- conflicted
+++ resolved
@@ -284,7 +284,6 @@
     delay_model = pm.Model()
 
     with delay_model:
-<<<<<<< HEAD
         beta_var = pm.Uniform('beta_var', 0, 1, shape=2)
         beta_dep = pm.Uniform('beta_dep', 0, 1, shape=2)
 
@@ -300,24 +299,6 @@
         depdelay = shifted_depdelay + shift
 
     m = ProbabilisticPymc3Model(modelname, delay_model, shared_vars={'DEP_TIME': deptime})
-=======
-        beta_dep = pm.Uniform('beta_dep', 0, 1, shape=9)
-        beta_arr = pm.Uniform('beta_arr', 0, 1)
-        var = pm.Uniform('var', 0, 100, shape=2)
-        # I assume that depdelay is a function of dow and deptime
-        mu_depdelay = beta_dep[0] + beta_dep[1] * dow_mon + beta_dep[2] * dow_tue + beta_dep[3] * dow_wed + \
-                      beta_dep[4] * dow_thu + beta_dep[5] * dow_fri + beta_dep[6] * dow_sat + beta_dep[7] * dow_sun + \
-                      beta_dep[8] * deptime
-        depdelay = pm.Normal('depdelay', mu_depdelay, var[0], observed=data['depdelay'])
-        # I assume that arrdelay is a function of depdelay and distance. THIS DOES NOT WORK YET, EXCLUDE IT FROM THE MODEL
-        #mu_arrdelay = depdelay + beta_arr * distance
-        #arrdelay = pm.Normal('arrdelay', mu_arrdelay, var[1], observed=data['arrdelay'])
-
-    m = ProbabilisticPymc3Model(modelname, delay_model,
-                                shared_vars={'DISTANCE': distance, 'monday': dow_mon, 'tuesday': dow_tue,
-                                             'wednesday': dow_wed, 'thursday': dow_thu, 'friday': dow_fri,
-                                             'saturday': dow_sat, 'sunday': dow_sun, 'DEP_TIME': deptime})
->>>>>>> 7de4f48d
     if fit:
         m.fit(data)
     return data, m
@@ -361,14 +342,7 @@
         print('Specify a test_model_directory and a test_data_direcory in run_conf.py')
         raise
 
-<<<<<<< HEAD
     create_functions = [create_flight_delay_model]
-=======
-    create_functions = [create_pymc3_simplest_model, create_pymc3_getting_started_model,
-                        create_pymc3_getting_started_model_independent_vars,
-                        create_pymc3_coal_mining_disaster_model,
-                        create_getting_started_model_shape, create_lambert_stan_example, create_flight_delay_model]
->>>>>>> 7de4f48d
 
 
     for func in create_functions:
