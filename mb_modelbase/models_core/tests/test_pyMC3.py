import numpy as np
import pandas as pd
import pymc3 as pm
import mb_modelbase as mbase
import unittest

<<<<<<< HEAD
# testcasemodel_path = '/home/philipp/Documents/projects/graphical_models/code/mb_data/data_models/pymc3_testcase_model.mdl'
#testcasemodel_path = '/home/guet_jn/Desktop/mb_data/data_models/pymc3_testcase_model.mdl'
#testcasemodel_path = '/home/guet_jn/Desktop/mb_data/data_models/pymc3_getting_started_model.mdl'
testcasemodel_path = '/home/guet_jn/Desktop/mb_data/data_models/pymc3_coal_mining_disaster_model.mdl'
=======
#testcasemodel_path = '/home/guet_jn/Desktop/mb_data/data_models/pymc3_getting_started_model.mdl'
# testcasemodel_path = '/home/philipp/Documents/projects/graphical_models/code/mb_data/data_models/pymc3_getting_started_model.mdl'
#
# np.random.seed(123)
# alpha, sigma = 1, 1
# beta_0 = 1
# beta_1 = 2.5
# size = 100
# X1 = np.random.randn(size)
# X2 = np.random.randn(size) * 0.2
# Y = alpha + beta_0 * X1 + beta_1 * X2 + np.random.randn(size) * sigma
# data = pd.DataFrame({'X1': X1, 'X2': X2, 'Y': Y})
>>>>>>> d8c74e37

#testcasemodel_path = '/home/guet_jn/Desktop/mb_data/data_models/pymc3_testcase_model.mdl'
# testcasemodel_path = '/home/philipp/Documents/projects/graphical_models/code/mb_data/data_models/pymc3_testcase_model.mdl'
#
# np.random.seed(2)
# size = 100
# mu = np.random.normal(0, 1, size=size)
# sigma = 1
# X = np.random.normal(mu, sigma, size=size)
# data = pd.DataFrame({'X': X})

<<<<<<< HEAD
# np.random.seed(123)
# alpha, sigma = 1, 1
# beta_0 = 1
# beta_1 = 2.5
# size = 100
# X1 = np.random.randn(size)
# X2 = np.random.randn(size) * 0.2
# Y = alpha + beta_0 * X1 + beta_1 * X2 + np.random.randn(size) * sigma
# data = pd.DataFrame({'X1': X1, 'X2': X2, 'Y': Y})
=======
#testcasemodel_path = '/home/guet_jn/Desktop/mb_data/data_models/pymc3_coal_mining_disaster_model.mdl'
testcasemodel_path = '/home/philipp/Documents/projects/graphical_models/code/mb_data/data_models/pymc3_coal_mining_disaster_model.mdl'
>>>>>>> d8c74e37

disasters = np.array([4, 5, 4, 0, 1, 4, 3, 4, 0, 6, 3, 3, 4, 0, 2, 6,
                            3, 3, 5, 4, 5, 3, 1, 4, 4, 1, 5, 5, 3, 4, 2, 5,
                            2, 2, 3, 4, 2, 1, 3, 3, 2, 1, 1, 1, 1, 3, 0, 0,
                            1, 0, 1, 1, 0, 0, 3, 1, 0, 3, 2, 2, 0, 1, 1, 1,
                            0, 1, 0, 1, 0, 0, 0, 2, 1, 0, 0, 0, 1, 1, 0, 2,
                            3, 3, 1, 2, 2, 1, 1, 1, 1, 2, 4, 2, 0, 0, 1, 4,
                            0, 0, 0, 1, 0, 0, 0, 0, 0, 1, 0, 0, 1, 0, 1])
years = np.arange(1851, 1962)
<<<<<<< HEAD

=======
>>>>>>> d8c74e37
data = pd.DataFrame({'years': years, 'disasters': disasters})

class Test_methods_on_initialized_model(unittest.TestCase):
    """
    Test the ProbabilisticPymc3Model methods on a model that has just been initialized
    """

    def testinit(self):
        """
        Test if newly initialized model has data, test data or samples and if mode is set to None
        """
        mymod = mbase.Model.load(testcasemodel_path)
        self.assertEqual(mymod.data.empty,1,"There should be no data")
        self.assertEqual(mymod.test_data.empty, 1, "There should be no test data")
        self.assertEqual(mymod.samples.empty, 1, "There should be no samples")
        self.assertIsNone(mymod.mode, "Mode of just instantiated model should be set to None")

    def testcopy(self):
        """
        Test if data, test data and samples of the copied model are the same as in the original model
        """
        mymod = mbase.Model.load(testcasemodel_path)
        mymod_copy = mymod.copy()
        self.assertEqual(mymod.data.equals(mymod_copy.data),1,"Copied model data is different than original model data")
        self.assertEqual(mymod.test_data.equals(mymod_copy.test_data),1,
                         "Copied model test data is different than original model test data")
        self.assertEqual(mymod.samples.equals(mymod_copy.samples),1,
                         "Copied samples are different than original samples")

    def test_set_data(self):
        """
        Test if the set_data() method gives any data to the model
        and if the model data has the same columns as the input data and if mode is set to data
        """
        mymod = mbase.Model.load(testcasemodel_path)
        mymod.set_data(data)
        self.assertEqual(mymod.data.empty,0, "There is no data in the model")
        self.assertEqual(mymod.data.columns.equals(data.columns),1, "model data has different columns than the original data")
        self.assertEqual(mymod.mode,'data', "model mode should be set to data")

    # TODO: What should happen, if the fit method is called on a model without data?
    # def test_fit(self):
    #     """
    #     Test if there are samples and test data in the model and if the mode is set to model
    #     """
    #     mymod = mbase.Model.load(self.testcasemodel_path)
    #     mymod.fit()
    #     self.assertEqual(mymod.samples.empty, 0, "There are no samples in the model")
    #     self.assertEqual(mymod.test_data.empty, 0, "There is no test data in the model")
    #     self.assertEqual(mymod.mode, 'model', "mode should be set to model")

    def test_marginalizeout(self):
        """
        Call _marginalizeout on a model without any samples.
        An error should be thrown since the model does not yet know any variables
        """
        mymod = mbase.Model.load(testcasemodel_path)
        with self.assertRaises(ValueError):
            mymod._marginalizeout(keep='A', remove='B')
        self.assertEqual(mymod.data.empty,1,"There should be no data")
        self.assertEqual(mymod.test_data.empty, 1, "There should be no test data")
        self.assertEqual(mymod.samples.empty, 1, "There should be no samples")
        self.assertIsNone(mymod.mode, "Mode of just instantiated model should be set to None")

    def test_conditionout(self):
        """
        Call _conditionout on a model without any samples.
        An error should be thrown since the model does not yet know any variables
        """
        mymod = mbase.Model.load(testcasemodel_path)
        with self.assertRaises(ValueError):
            mymod._conditionout(keep='A',remove='B')
        self.assertEqual(mymod.data.empty, 1, "There should be no data")
        self.assertEqual(mymod.test_data.empty, 1, "There should be no test data")
        self.assertEqual(mymod.samples.empty, 1, "There should be no samples")
        self.assertIsNone(mymod.mode, "Mode of just instantiated model should be set to None")

    def test_density(self):
        """
        Calculate a probability density on a model.
        An error should be thrown since the model does not yet know any variables
        """
        mymod = mbase.Model.load(testcasemodel_path)
        with self.assertRaises(ValueError):
            mymod.density([0])

    def test_maximum(self):
        """
        Calculate the maximum probability of a model without samples. It should return an empty array
        """
        mymod = mbase.Model.load(testcasemodel_path)
        self.assertTrue(len(mymod._maximum())==0,
                        "maximum density point for a model without variables should be an empty array")

class Test_methods_on_model_with_data(unittest.TestCase):
    """
    Test the ProbabilisticPymc3Model methods on a model that has been initialized and given data
    """

    def testcopy(self):
        """
        Test if data, test data and samples of the copied model are the same as in the original model
        """
        mymod = mbase.Model.load(testcasemodel_path)
        mymod.set_data(data)
        mymod_copy = mymod.copy()
        self.assertEqual(mymod.data.equals(mymod_copy.data),1,"Copied model data is different than original model data")
        self.assertEqual(mymod.test_data.equals(mymod_copy.test_data),1,
                         "Copied model test data is different than original model test data")
        self.assertEqual(mymod.samples.equals(mymod_copy.samples),1,
                         "Copied samples are different than original samples")

    def test_fit(self):
        """
        Test if there are samples, data and test data in the model and if the mode is set to both
        """
        mymod = mbase.Model.load(testcasemodel_path)
        mymod.fit(data)
        self.assertEqual(mymod.data.empty,0, "There is no data in the model")
        self.assertEqual(mymod.test_data.empty, 0, "There is no test data in the model")
        self.assertEqual(mymod.samples.empty, 0, "There are no samples in the model")
        self.assertEqual(mymod.mode, 'both', "mode should be set to both")
        self.assertEqual(mymod.names,list(mymod.samples.columns.values), "names and samples should hold the same variables in the same order")
        self.assertEqual(mymod.names,[field['name'] for field in mymod.fields], "names and fields should hold the same variables in the same order")

    def test_marginalizeout(self):
        """
        Call _marginalizeout on a model without any samples for variables not in the model.
        An error should be thrown since the model does not have the variables
        """
        mymod = mbase.Model.load(testcasemodel_path)
        mymod.set_data(data)
        with self.assertRaises(ValueError):
            mymod._marginalizeout(keep='A', remove='B')
        self.assertEqual(mymod.data.empty,0,"There should be data")
        self.assertEqual(mymod.samples.empty, 1, "There should be no samples")
        self.assertEqual(mymod.mode,"data", "Mode of just instantiated model should be set to data")

    def test_conditionout(self):
        """
        Call _conditionout on a model without any samples for variables not in the model.
        An error should be thrown since the model does not have the variables
        """
        mymod = mbase.Model.load(testcasemodel_path)
        mymod.set_data(data)
        with self.assertRaises(ValueError):
            mymod._conditionout(keep='A',remove='B')
        self.assertEqual(mymod.data.empty, 0, "There should be data")
        self.assertEqual(mymod.samples.empty, 1, "There should be no samples")
        self.assertEqual(mymod.mode,"data", "Mode of just instantiated model should be set to data")

    def test_density(self):
        """
        Calculate a probability density on a model.
        An error should be thrown since the model does not yet know any variables
        """
        mymod = mbase.Model.load(testcasemodel_path)
        mymod.set_data(data)
        with self.assertRaises(ValueError):
            mymod.density([0])

    def test_maximum(self):
        """
        Calculate the maximum probability of a model without samples. It should return an empty array
        """
        mymod = mbase.Model.load(testcasemodel_path)
        mymod.set_data(data)
        self.assertTrue(len(mymod._maximum())==0,
                        "maximum density point for a model without samples should be an empty array")

class Test_methods_on_fitted_model(unittest.TestCase):
    """
    Test the ProbabilisticPymc3Model methods on a model that has been initialized, given data and fitted
    """

    def testcopy(self):
        """
        Test if data, test data and samples of the copied model are the same as in the original model
        """
        mymod = mbase.Model.load(testcasemodel_path)
        mymod.fit(data)
        mymod_copy = mymod.copy()
        self.assertEqual(mymod.data.equals(mymod_copy.data),1,"Copied model data is different than original model data")
        self.assertEqual(mymod.test_data.equals(mymod_copy.test_data),1,
                         "Copied model test data is different than original model test data")
        self.assertEqual(mymod.samples.equals(mymod_copy.samples),1,
                         "Copied samples are different than original samples")

    def test_marginalizeout(self):
        """
        Call _marginalizeout on a fitted model. Check if the correct variables are removed from the model
        """
        mymod = mbase.Model.load(testcasemodel_path)
        mymod.fit(data)
        keep = mymod.names[1:]
        remove = [mymod.names[0]]
        mymod._marginalizeout(keep= keep, remove=remove)
        self.assertEqual(mymod.data.empty,0,"There should be data")
        self.assertEqual(mymod.test_data.empty, 0, "There should be test data")
        self.assertEqual(mymod.samples.empty, 0, "There should be samples")
        self.assertEqual(mymod.mode,"both", "Mode of just instantiated model should be set to both")
        self.assertFalse(remove[0] in mymod.samples.columns,
                         str(remove) + " should be marginalized out and not be present in the samples")
        self.assertTrue(all([name in mymod.samples.columns for name in keep]),
                        str(keep) + "should be still present in the samples")

    def test_conditionout(self):
        """
        Call _conditionout on a fitted model. Check if the correct variables are removed from the model
        and if all the samples are within the variable domain
        """
        mymod = mbase.Model.load(testcasemodel_path)
        mymod.fit(data)
        keep = mymod.names[1:]
        remove = [mymod.names[0]]

        sample_size_all_values = len(mymod.samples)
        mymod.fields[0]['domain'].setupperbound(np.mean(mymod.samples[remove[0]]))
        isBiggerThanUpperBound = mymod.samples[remove[0]] > np.mean(mymod.samples[remove[0]])
        big_samples = mymod.samples[remove[0]] [isBiggerThanUpperBound]
        sample_size_big_values = len(big_samples)

        mymod._conditionout(keep= keep, remove=remove)
        self.assertEqual(mymod.data.empty,0,"There should be data")
        self.assertEqual(mymod.test_data.empty, 0, "There should be test data")
        self.assertEqual(mymod.samples.empty, 0, "There should be samples")
        self.assertEqual(mymod.mode,"both", "Mode of just instantiated model should be set to both")
        self.assertFalse(remove in mymod.samples.columns.values,
                         str(remove) + " should be marginalized out and not be present in the samples")
        self.assertTrue(all([name in mymod.samples.columns for name in keep]),
                        str(keep) + "should be still present in the samples")
        sample_size_small_values = len(mymod.samples)
        self.assertEqual(sample_size_all_values-sample_size_big_values,sample_size_small_values,
                         "numbers of removed samples and kept samples do not add up to previous number of samples")

    def test_density(self):
        """
        Calculate a probability density on a model. A single scalar should be the return value
        """
        mymod = mbase.Model.load(testcasemodel_path)
        mymod.fit(data)
        location = np.zeros(len(mymod.names))
        self.assertTrue(isinstance(mymod.density(location),float),"A single scalar should be returned")

    def test_maximum(self):
        """
        Calculate the maximum probability of a model. Dimensions should match
        """
        mymod = mbase.Model.load(testcasemodel_path)
        mymod.fit(data)
        self.assertEqual(len(mymod._maximum()),len(mymod.names),"Dimension of the maximum does not match dimension of the model")

class Test_more_combinations_on_model(unittest.TestCase):
    """
    Test more complex cases, with more combinations of methods being applied to a already fitted model
    """

    # More combinations of marginalization and conditionalization cannot be applid to the simple model since it only has two variables
    # TODO: What happens when each variable is marginalized out?

    def test_maximum_marginalized(self):
        """
        Check if the density maximum of a marginalized model has the same dimensions as the model variables
        """
        mymod = mbase.Model.load(testcasemodel_path)
        mymod.fit(data)
        remove = mymod.names[0]
        mymod.marginalize(remove=remove)
        self.assertEqual(len(mymod._maximum()),len(mymod.names),"Dimensions of the maximum and the model variables do not match")

if __name__ == "__main__":

    unittest.main()








<|MERGE_RESOLUTION|>--- conflicted
+++ resolved
@@ -4,12 +4,6 @@
 import mb_modelbase as mbase
 import unittest
 
-<<<<<<< HEAD
-# testcasemodel_path = '/home/philipp/Documents/projects/graphical_models/code/mb_data/data_models/pymc3_testcase_model.mdl'
-#testcasemodel_path = '/home/guet_jn/Desktop/mb_data/data_models/pymc3_testcase_model.mdl'
-#testcasemodel_path = '/home/guet_jn/Desktop/mb_data/data_models/pymc3_getting_started_model.mdl'
-testcasemodel_path = '/home/guet_jn/Desktop/mb_data/data_models/pymc3_coal_mining_disaster_model.mdl'
-=======
 #testcasemodel_path = '/home/guet_jn/Desktop/mb_data/data_models/pymc3_getting_started_model.mdl'
 # testcasemodel_path = '/home/philipp/Documents/projects/graphical_models/code/mb_data/data_models/pymc3_getting_started_model.mdl'
 #
@@ -22,7 +16,6 @@
 # X2 = np.random.randn(size) * 0.2
 # Y = alpha + beta_0 * X1 + beta_1 * X2 + np.random.randn(size) * sigma
 # data = pd.DataFrame({'X1': X1, 'X2': X2, 'Y': Y})
->>>>>>> d8c74e37
 
 #testcasemodel_path = '/home/guet_jn/Desktop/mb_data/data_models/pymc3_testcase_model.mdl'
 # testcasemodel_path = '/home/philipp/Documents/projects/graphical_models/code/mb_data/data_models/pymc3_testcase_model.mdl'
@@ -34,20 +27,8 @@
 # X = np.random.normal(mu, sigma, size=size)
 # data = pd.DataFrame({'X': X})
 
-<<<<<<< HEAD
-# np.random.seed(123)
-# alpha, sigma = 1, 1
-# beta_0 = 1
-# beta_1 = 2.5
-# size = 100
-# X1 = np.random.randn(size)
-# X2 = np.random.randn(size) * 0.2
-# Y = alpha + beta_0 * X1 + beta_1 * X2 + np.random.randn(size) * sigma
-# data = pd.DataFrame({'X1': X1, 'X2': X2, 'Y': Y})
-=======
 #testcasemodel_path = '/home/guet_jn/Desktop/mb_data/data_models/pymc3_coal_mining_disaster_model.mdl'
 testcasemodel_path = '/home/philipp/Documents/projects/graphical_models/code/mb_data/data_models/pymc3_coal_mining_disaster_model.mdl'
->>>>>>> d8c74e37
 
 disasters = np.array([4, 5, 4, 0, 1, 4, 3, 4, 0, 6, 3, 3, 4, 0, 2, 6,
                             3, 3, 5, 4, 5, 3, 1, 4, 4, 1, 5, 5, 3, 4, 2, 5,
@@ -57,10 +38,6 @@
                             3, 3, 1, 2, 2, 1, 1, 1, 1, 2, 4, 2, 0, 0, 1, 4,
                             0, 0, 0, 1, 0, 0, 0, 0, 0, 1, 0, 0, 1, 0, 1])
 years = np.arange(1851, 1962)
-<<<<<<< HEAD
-
-=======
->>>>>>> d8c74e37
 data = pd.DataFrame({'years': years, 'disasters': disasters})
 
 class Test_methods_on_initialized_model(unittest.TestCase):
