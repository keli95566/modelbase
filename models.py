--- conflicted
+++ resolved
@@ -572,65 +572,7 @@
         # see my notes for how to calculate a single aggregation
         mode = self._mode
         if mode == "data" or mode == "both":
-<<<<<<< HEAD
             data_res = self.aggregate_data(method, opts)
-=======
-            data = self.data
-            if len(data) == 0:
-                # can not compute any aggregation. return nan
-                # TODO: allows Nans
-                data_res = [0] * self._n
-                #raise ValueError("empty data frame - cannot compute any aggregations. implement nans.")
-            elif method == 'maximum':
-                k = min(23, len(data))
-                # derive interval levels for each numerical column
-                mycopy = pd.DataFrame()
-                for colname in data.columns:
-                    dtype = data[colname].dtype.name
-                    if dtype == "category" or dtype == "object":
-                        mycopy[colname] = data[colname]
-                    else:
-                        # attached leveled numerical column
-                        bins = utils.equiweightedintervals(seq=data[colname].tolist(), k=k, bins=True)
-                        # collapse bins to unique
-                        bins = sorted(set(bins))
-                        intervals = [(bins[idx], bins[idx+1]) for idx, _ in enumerate(bins[:-1])]
-                        # cut to levels
-                        mycopy[colname] = pd.cut(x=data[colname], bins=bins, include_lowest=True, labels=intervals)
-
-                # find observation with highest number of occurrences
-                allcols = list(mycopy.columns)
-                grps = mycopy.groupby(allcols)
-                # TODO: allow Nans in the result! it fails on the client when decoding the JSON at the moment
-                if len(grps) == 0:
-                    data_res = [0] * self._n
-                else:
-                    data_res = grps.size().argmax()
-                    if self._n == 1:
-                        data_res = [data_res]
-                    else:
-                        data_res = list(data_res)  # because argmax returns tuples...
-                    # now turn level for numericals back to scalar values
-                    # i.e. for the numerical columns the result of argmax() was a level (i.e. the interval we set as label
-                    # in pd.cut before)
-                    assert(len(data_res) == len(mycopy.columns) and len(data_res) == self._n)
-                    for idx, field in enumerate(self.fields):
-                        if field['dtype'] == 'numerical':
-                            data_res[idx] = sum(data_res[idx])/2
-
-            elif method == 'average':
-                # compute average of observations
-                # todo: what if mean cannot be computed, e.g. categorical columns?
-                data_res = self.data.mean(axis=0)
-
-                # in case of 1-dimensional selection pandas returns a scalar, not a single-element list
-                # we want a list in all cases, however
-                if self._n == 1:
-                    data_res = [data_res]
-            else:
-                raise ValueError("invalid value for method: " + str(method))
-
->>>>>>> cda3f670
             if mode == "data":
                 return data_res
 
