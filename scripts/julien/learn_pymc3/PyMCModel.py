--- conflicted
+++ resolved
@@ -4,7 +4,7 @@
 
 from pandas import read_csv
 import numpy as np
-import graphviz
+#import graphviz
 
 
 class PyMCModel(object):
@@ -37,12 +37,8 @@
                     categorical_vars.append(name)
         return categorical_vars
 
-<<<<<<< HEAD
-    def learn_model(self, modelname, whitelist_continuous_variables=[], whitelist_edges=[], blacklist_edges=[], probabilistic_program_graph=None):
-=======
     def learn_model(self, modelname, whitelist_continuous_variables=[], whitelist_edges=[], blacklist_edges=[],
-                    verbose=False):
->>>>>>> 341bf85f
+                    probabilistic_program_graph=None, verbose=False):
         # whitelist_edges = [('sex', 'educ'), ('age', 'income'), ('educ', 'income')]
         file = self.csv_data_file[:-4] + "_cleaned.csv"
 
@@ -55,7 +51,7 @@
                                           discrete_variables=self.categorical_vars,
                                           verbose=verbose)
 
-        gm.generate_model("../models", function, self.data_map)
+        gm.generate_model("../models", function, self.data_map, pp_graph=probabilistic_program_graph)
         self.generated_model = gm
 
     def save_graph(self, file_name, view=False):
@@ -72,21 +68,17 @@
             g.edge(str(node_to_number[node_from]), str(node_to_number[node_to]))
         g.render(file_name, view=view)
 
-<<<<<<< HEAD
-        gm.generate_model("/home/luca_ph/Documents/projects/graphical_models/code/models_ppl", function,
-                          self.data_map, pp_graph=probabilistic_program_graph)
-        #gm.generate_model("../../../../models_ppl", function, self.data_map)
-=======
->>>>>>> 341bf85f
 
 
 if __name__ == "__main__":
 
-<<<<<<< HEAD
-    whitelist = {
-        'categorical': [],
-        'quantitative': [],
-    }
+    # Juliens version of whitelists and blacklists
+    whitelist_continuous_variables = []
+    whitelist_edges = [('sex', 'survived')]
+    blacklist_edges = []
+
+    # Philipps version of whitelists, blacklists, and even the full graph
+    # of course this only works for the titanic example. But it works all the way till the front-end :)
     pp_graph = {
         'nodes': ['age', 'fare', 'pclass', 'survived', 'sex', 'ticket', 'embarked', 'boat', 'has_cabin_number'],
         'edges': [('fare', 'pclass'), ('sex', 'survived'), ('ticket', 'embarked'), ('boat', 'has_cabin_number'),
@@ -98,24 +90,16 @@
         'forbidden_edges': [('sex', 'embarked'), ('fare', 'survived')],
     }
 
-    pymc_model = PyMCModel("../data/titanic.csv", var_tolerance=0.1)
-    pymc_model.create_map_and_clean_data()
-    pymc_model.learn_model("test_jp2", probabilistic_program_graph=pp_graph)
-    pass
-=======
-    whitelist_continuous_variables = []
-    whitelist_edges = [('sex', 'educ')]
-    blacklist_edges = []
-    file = '/home/julien/PycharmProjects/lumen/modelbase/scripts/julien/data/allbus.csv'
-    #file = '/home/julien/PycharmProjects/lumen/modelbase/scripts/julien/data/allbus_cleaned.csv'
-
-
+    file = '../data/titanic.csv'
     pymc_model = PyMCModel(file, var_tolerance=0.1)
-    pymc_model.create_map_and_clean_data(index_column=True)
+    pymc_model.create_map_and_clean_data(index_column=False)
     pymc_model.learn_model("test_jp2",
                            whitelist_continuous_variables=whitelist_continuous_variables,
-                           whitelist_edges=whitelist_edges, verbose=False)
-    pymc_model.save_graph(file_name="../graph/graph.png", view=True)
+                           whitelist_edges=whitelist_edges,
+                           blacklist_edges=blacklist_edges,
+                           probabilistic_program_graph=pp_graph,
+                           verbose=False)
+    #pymc_model.save_graph(file_name="../graph/graph.png", view=True)
     """
 
     from scripts.julien.learn_pymc3.ProbParameter import generate_prob_graphs, is_similar, merge_nodes, print_prob_table
@@ -155,5 +139,4 @@
                 if found:
                     break
 
-"""
->>>>>>> 341bf85f
+"""