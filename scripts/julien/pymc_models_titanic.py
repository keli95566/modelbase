<<<<<<< HEAD
#!usr/bin/python
# -*- coding: utf-8 -*-import string

import numpy as np
import pandas as pd
import pymc3 as pm
import theano.tensor as tt
import theano

import math
import os

from mb_modelbase.models_core.pyMC3_model import ProbabilisticPymc3Model




#####################
# continuous_variables = ["ticket"]
# 376 parameter
#####################
def create_titanic_model(filename="", modelname="titanic_model", fit=True):
    # income is gaussian, depends on age
    if fit:
        modelname = modelname + '_fitted'
    # Set up shared variables

    titanic_model = pm.Model()
    data = None
    with titanic_model:
        survived = pm.Categorical('survived', p=[0.0185, 0.9815])
        sex = pm.Categorical('sex', p=tt.switch(tt.eq(survived, 0), [0.1111, 0.8889], [0.6667, 0.3333]))
        age = pm.Categorical('age',
                             p=[0.0021, 0.0021, 0.0021, 0.0041, 0.0062, 0.0041, 0.0144, 0.0082, 0.0103, 0.0144, 0.0082,
                                0.0062, 0.0041, 0.0082, 0.0082, 0.0021, 0.0062, 0.0062, 0.0062, 0.0062, 0.0165, 0.0123,
                                0.0267, 0.0226, 0.0165, 0.0226, 0.0412, 0.0185, 0.0453, 0.0247, 0.0206, 0.0267, 0.0144,
                                0.0267, 0.142, 0.0309, 0.0226, 0.0247, 0.0021, 0.0165, 0.0123, 0.0267, 0.0329, 0.0021,
                                0.0041, 0.0123, 0.0165, 0.0123, 0.0041, 0.0082, 0.0062, 0.0062, 0.0288, 0.0041, 0.0206,
                                0.0103, 0.0123, 0.0062, 0.0062, 0.0082, 0.0103, 0.0082, 0.0041, 0.0062, 0.0021, 0.0082,
                                0.0041, 0.0041, 0.0041, 0.0021, 0.0021])
        sibsp = pm.Categorical('sibsp', p=[0.6111, 0.3354, 0.0391, 0.0082, 0.0062])
        parch = pm.Categorical('parch', p=[0.6667, 0.2016, 0.1173, 0.0103, 0.0021, 0.0021])
        fare = pm.Categorical('fare',
                              p=[0.0041, 0.0021, 0.0021, 0.0021, 0.0021, 0.0021, 0.0103, 0.0123, 0.0062, 0.0021, 0.0041,
                                 0.0021, 0.0062, 0.0021, 0.0021, 0.0062, 0.0021, 0.0309, 0.0144, 0.0021, 0.0103, 0.0021,
                                 0.0021, 0.0082, 0.0062, 0.0021, 0.0021, 0.0144, 0.0165, 0.0021, 0.0041, 0.0021, 0.0021,
                                 0.0021, 0.0041, 0.0062, 0.0021, 0.0021, 0.0226, 0.0062, 0.0041, 0.0021, 0.0041, 0.0041,
                                 0.0082, 0.0021, 0.0329, 0.0041, 0.0041, 0.0021, 0.0062, 0.0041, 0.0021, 0.0021, 0.0021,
                                 0.0041, 0.0123, 0.0062, 0.0041, 0.0062, 0.0041, 0.0041, 0.0062, 0.0021, 0.0062, 0.0062,
                                 0.0041, 0.0062, 0.0021, 0.0082, 0.0041, 0.0021, 0.0041, 0.0062, 0.0103, 0.0062, 0.0062,
                                 0.0103, 0.0062, 0.0021, 0.0021, 0.0021, 0.0021, 0.0041, 0.037, 0.0082, 0.0021, 0.0062,
                                 0.0021, 0.0206, 0.0021, 0.0021, 0.0123, 0.0062, 0.0021, 0.0021, 0.0062, 0.0041, 0.0123,
                                 0.0082, 0.0021, 0.0041, 0.0062, 0.0021, 0.0041, 0.0041, 0.0062, 0.0062, 0.0041, 0.0123,
                                 0.0041, 0.0041, 0.0062, 0.0021, 0.0021, 0.0041, 0.0021, 0.0082, 0.0082, 0.0082, 0.0041,
                                 0.0082, 0.0021, 0.0123, 0.0041, 0.0041, 0.0041, 0.0041, 0.0062, 0.0021, 0.0021, 0.0021,
                                 0.0021, 0.0041, 0.0062, 0.0021, 0.0041, 0.0021, 0.0021, 0.0021, 0.0021, 0.0041, 0.0062,
                                 0.0062, 0.0041, 0.0041, 0.0062, 0.0041, 0.0041, 0.0062, 0.0021, 0.0041, 0.0103, 0.0021,
                                 0.0062, 0.0041, 0.0082, 0.0041, 0.0041, 0.0041, 0.0041, 0.0062, 0.0041, 0.0082, 0.0041,
                                 0.0103, 0.0062, 0.0021, 0.0021, 0.0062, 0.0041, 0.0062, 0.0082, 0.0041, 0.0021, 0.0062,
                                 0.0041, 0.0123, 0.0082, 0.0082])
        pclass = pm.Categorical('pclass',
                                p=tt.switch(tt.eq(sex, 0), [0.4326, 0.2696, 0.2978], [0.3772, 0.1557, 0.4671]))
        ticket = pm.Normal('ticket',
                           mu=tt.switch(tt.eq(pclass, 0), 128.8706, tt.switch(tt.eq(pclass, 1), 175.9464, 191.1503)),
                           sigma=tt.switch(tt.eq(pclass, 0), 115.7033, tt.switch(tt.eq(pclass, 1), 86.3896, 61.4168)))
        embarked = pm.Categorical('embarked', p=tt.switch(tt.eq(pclass, 0), [0.4876, 0.01, 0.5025],
                                                          tt.switch(tt.eq(pclass, 1), [0.1339, 0.0179, 0.8482],
                                                                    [0.2081, 0.1965, 0.5954])))
        boat = pm.Categorical('boat', p=tt.switch(tt.eq(pclass, 0),
                                                  [0.0249, 0.0398, 0.0299, 0.0, 0.005, 0.0, 0.0, 0.0249, 0.005, 0.0,
                                                   0.0, 0.0348, 0.1294, 0.1194, 0.1343, 0.01, 0.005, 0.0945, 0.1095,
                                                   0.1144, 0.005, 0.0299, 0.0149, 0.0149, 0.01, 0.0, 0.0448],
                                                  tt.switch(tt.eq(pclass, 1),
                                                            [0.0, 0.1339, 0.125, 0.1518, 0.1071, 0.0, 0.0, 0.2054,
                                                             0.0089, 0.0, 0.0268, 0.0, 0.0, 0.0625, 0.0, 0.0, 0.0, 0.0,
                                                             0.0089, 0.0, 0.0, 0.1429, 0.0, 0.0089, 0.0, 0.0, 0.0179],
                                                            [0.0, 0.0347, 0.0289, 0.0116, 0.1503, 0.0116, 0.0058,
                                                             0.0289, 0.2023, 0.0058, 0.1156, 0.0347, 0.0, 0.0, 0.0, 0.0,
                                                             0.0, 0.0058, 0.0, 0.0, 0.0, 0.0173, 0.0462, 0.0289, 0.2081,
                                                             0.0116, 0.052])))
        has_cabin_number = pm.Categorical('has_cabin_number', p=tt.switch(tt.eq(pclass, 0), [0.1692, 0.8308],
                                                                          tt.switch(tt.eq(pclass, 1), [0.8482, 0.1518],
                                                                                    [0.948, 0.052])))

        #data = pm.trace_to_dataframe(pm.sample(10000))
        #data.sort_index(inplace=True)
    m = ProbabilisticPymc3Model(modelname, titanic_model)
    m.nr_of_posterior_samples = 1000
    if fit:
        m.fit(data)
    return data, m

###############################################################
# continuous_variables = ['age', 'fare', 'ticket']
# 158 parameter
###############################################################
def create_titanic_model2(filename="", modelname="titanic_model_2", fit=True):
    # income is gaussian, depends on age
    if fit:
        modelname = modelname + '_fitted'
    # Set up shared variables

    # define model explicitely (no fitting to data with pymc3)
    titanic_model = pm.Model()
    with titanic_model:
        survived = pm.Categorical('survived', p=[0.0185, 0.9815])
        sex = pm.Categorical('sex', p=tt.switch(tt.eq(survived, 0), [0.1111, 0.8889], [0.6667, 0.3333]))
        sibsp = pm.Categorical('sibsp', p=[0.6111, 0.3354, 0.0391, 0.0082, 0.0062])
        parch = pm.Categorical('parch', p=[0.6667, 0.2016, 0.1173, 0.0103, 0.0021, 0.0021])
        pclass = pm.Categorical('pclass',
                                p=tt.switch(tt.eq(sex, 0), [0.4326, 0.2696, 0.2978], [0.3772, 0.1557, 0.4671]))
        fare = pm.Normal('fare', mu=tt.switch(tt.eq(sex, 0), tt.switch(tt.eq(pclass, 0), 108.8666,
                                                                       tt.switch(tt.eq(pclass, 1), 24.1183, 12.5147)),
                                              tt.switch(tt.eq(pclass, 0), 72.0712,
                                                        tt.switch(tt.eq(pclass, 1), 20.2144, 14.015))),
                         sigma=tt.switch(tt.eq(sex, 0), tt.switch(tt.eq(pclass, 0), 83.3719,
                                                                  tt.switch(tt.eq(pclass, 1), 11.9473, 5.838)),
                                         tt.switch(tt.eq(pclass, 0), 91.1007,
                                                   tt.switch(tt.eq(pclass, 1), 9.2129, 13.3239))))
        embarked = pm.Categorical('embarked', p=tt.switch(tt.eq(pclass, 0), [0.4876, 0.01, 0.5025],
                                                          tt.switch(tt.eq(pclass, 1), [0.1339, 0.0179, 0.8482],
                                                                    [0.2081, 0.1965, 0.5954])))
        boat = pm.Categorical('boat', p=tt.switch(tt.eq(pclass, 0),
                                                  [0.0249, 0.0398, 0.0299, 0.0, 0.005, 0.0, 0.0, 0.0249, 0.005, 0.0,
                                                   0.0, 0.0348, 0.1294, 0.1194, 0.1343, 0.01, 0.005, 0.0945, 0.1095,
                                                   0.1144, 0.005, 0.0299, 0.0149, 0.0149, 0.01, 0.0, 0.0448],
                                                  tt.switch(tt.eq(pclass, 1),
                                                            [0.0, 0.1339, 0.125, 0.1518, 0.1071, 0.0, 0.0, 0.2054,
                                                             0.0089, 0.0, 0.0268, 0.0, 0.0, 0.0625, 0.0, 0.0, 0.0, 0.0,
                                                             0.0089, 0.0, 0.0, 0.1429, 0.0, 0.0089, 0.0, 0.0, 0.0179],
                                                            [0.0, 0.0347, 0.0289, 0.0116, 0.1503, 0.0116, 0.0058,
                                                             0.0289, 0.2023, 0.0058, 0.1156, 0.0347, 0.0, 0.0, 0.0, 0.0,
                                                             0.0, 0.0058, 0.0, 0.0, 0.0, 0.0173, 0.0462, 0.0289, 0.2081,
                                                             0.0116, 0.052])))
        has_cabin_number = pm.Categorical('has_cabin_number', p=tt.switch(tt.eq(pclass, 0), [0.1692, 0.8308],
                                                                          tt.switch(tt.eq(pclass, 1), [0.8482, 0.1518],
                                                                                    [0.948, 0.052])))
        age = pm.Normal('age', mu=tt.switch(tt.eq(embarked, 0), tt.switch(tt.eq(pclass, 0), 36.3462,
                                                                          tt.switch(tt.eq(pclass, 1), 20.5921,
                                                                                    20.5546)),
                                            tt.switch(tt.eq(embarked, 1), tt.switch(tt.eq(pclass, 0), 35.0,
                                                                                    tt.switch(tt.eq(pclass, 1), 29.9406,
                                                                                              27.8244)),
                                                      tt.switch(tt.eq(pclass, 0), 35.7486,
                                                                tt.switch(tt.eq(pclass, 1), 25.458, 23.4376)))),
                        sigma=tt.switch(tt.eq(embarked, 0), tt.switch(tt.eq(pclass, 0), 12.6923,
                                                                      tt.switch(tt.eq(pclass, 1), 10.5268, 11.7445)),
                                        tt.switch(tt.eq(embarked, 1), tt.switch(tt.eq(pclass, 0), 2.8284,
                                                                                tt.switch(tt.eq(pclass, 1), 0.0841,
                                                                                          4.2584)),
                                                  tt.switch(tt.eq(pclass, 0), 14.5895,
                                                            tt.switch(tt.eq(pclass, 1), 14.4234, 11.2448)))))
        ticket = pm.Normal('ticket', mu=tt.switch(tt.eq(pclass, 0), fare * 0.4452 + 85.533,
                                                  tt.switch(tt.eq(pclass, 1), fare * -1.1782 + 203.294,
                                                            fare * -2.3243 + 221.8102)),
                           sigma=tt.switch(tt.eq(pclass, 0), 109.2471, tt.switch(tt.eq(pclass, 1), 85.7164, 57.0786)))

    m = ProbabilisticPymc3Model(modelname, titanic_model)
    m.nr_of_posterior_samples = 1000
    import pandas as pd

    filepath = os.path.join(os.path.dirname(__file__), "titanic_cleaned.csv")
    df = pd.read_csv(filepath)
    if fit:
        m.fit(df, auto_extend=False)
    return df, m

###############################################################
# continuous_variables = ['age', 'fare', 'ticket']
# whitelist = [("pclass", "survived"), ("sex", "survived")]
# 159 parameter
###############################################################
def create_titanic_model3(filename="", modelname="titanic_model_3", fit=True):
    # income is gaussian, depends on age
    if fit:
        modelname = modelname + '_fitted'
    # Set up shared variables

    titanic_model = pm.Model()
    data = None
    with titanic_model:
        pclass = pm.Categorical('pclass', p=[0.4136, 0.2305, 0.356])
        sex = pm.Categorical('sex', p=tt.switch(tt.eq(pclass, 0), [0.6866, 0.3134],
                                                tt.switch(tt.eq(pclass, 1), [0.7679, 0.2321], [0.5491, 0.4509])))
        sibsp = pm.Categorical('sibsp', p=[0.6111, 0.3354, 0.0391, 0.0082, 0.0062])
        parch = pm.Categorical('parch', p=[0.6667, 0.2016, 0.1173, 0.0103, 0.0021, 0.0021])
        fare = pm.Normal('fare', mu=tt.switch(tt.eq(sex, 0), tt.switch(tt.eq(pclass, 0), 108.8666,
                                                                       tt.switch(tt.eq(pclass, 1), 24.1183, 12.5147)),
                                              tt.switch(tt.eq(pclass, 0), 72.0712,
                                                        tt.switch(tt.eq(pclass, 1), 20.2144, 14.015))),
                         sigma=tt.switch(tt.eq(sex, 0), tt.switch(tt.eq(pclass, 0), 83.3719,
                                                                  tt.switch(tt.eq(pclass, 1), 11.9473, 5.838)),
                                         tt.switch(tt.eq(pclass, 0), 91.1007,
                                                   tt.switch(tt.eq(pclass, 1), 9.2129, 13.3239))))
        embarked = pm.Categorical('embarked', p=tt.switch(tt.eq(pclass, 0), [0.4876, 0.01, 0.5025],
                                                          tt.switch(tt.eq(pclass, 1), [0.1339, 0.0179, 0.8482],
                                                                    [0.2081, 0.1965, 0.5954])))
        boat = pm.Categorical('boat', p=tt.switch(tt.eq(pclass, 0),
                                                  [0.0249, 0.0398, 0.0299, 0.0, 0.005, 0.0, 0.0, 0.0249, 0.005, 0.0,
                                                   0.0, 0.0348, 0.1294, 0.1194, 0.1343, 0.01, 0.005, 0.0945, 0.1095,
                                                   0.1144, 0.005, 0.0299, 0.0149, 0.0149, 0.01, 0.0, 0.0448],
                                                  tt.switch(tt.eq(pclass, 1),
                                                            [0.0, 0.1339, 0.125, 0.1518, 0.1071, 0.0, 0.0, 0.2054,
                                                             0.0089, 0.0, 0.0268, 0.0, 0.0, 0.0625, 0.0, 0.0, 0.0, 0.0,
                                                             0.0089, 0.0, 0.0, 0.1429, 0.0, 0.0089, 0.0, 0.0, 0.0179],
                                                            [0.0, 0.0347, 0.0289, 0.0116, 0.1503, 0.0116, 0.0058,
                                                             0.0289, 0.2023, 0.0058, 0.1156, 0.0347, 0.0, 0.0, 0.0, 0.0,
                                                             0.0, 0.0058, 0.0, 0.0, 0.0, 0.0173, 0.0462, 0.0289, 0.2081,
                                                             0.0116, 0.052])))
        has_cabin_number = pm.Categorical('has_cabin_number', p=tt.switch(tt.eq(pclass, 0), [0.1692, 0.8308],
                                                                          tt.switch(tt.eq(pclass, 1), [0.8482, 0.1518],
                                                                                    [0.948, 0.052])))
        survived = pm.Categorical('survived', p=tt.switch(tt.eq(sex, 0), [0.0031, 0.9969], [0.0479, 0.9521]))
        age = pm.Normal('age', mu=tt.switch(tt.eq(embarked, 0), tt.switch(tt.eq(pclass, 0), 36.3462,
                                                                          tt.switch(tt.eq(pclass, 1), 20.5921,
                                                                                    20.5546)),
                                            tt.switch(tt.eq(embarked, 1), tt.switch(tt.eq(pclass, 0), 35.0,
                                                                                    tt.switch(tt.eq(pclass, 1), 29.9406,
                                                                                              27.8244)),
                                                      tt.switch(tt.eq(pclass, 0), 35.7486,
                                                                tt.switch(tt.eq(pclass, 1), 25.458, 23.4376)))),
                        sigma=tt.switch(tt.eq(embarked, 0), tt.switch(tt.eq(pclass, 0), 12.6923,
                                                                      tt.switch(tt.eq(pclass, 1), 10.5268, 11.7445)),
                                        tt.switch(tt.eq(embarked, 1), tt.switch(tt.eq(pclass, 0), 2.8284,
                                                                                tt.switch(tt.eq(pclass, 1), 0.0841,
                                                                                          4.2584)),
                                                  tt.switch(tt.eq(pclass, 0), 14.5895,
                                                            tt.switch(tt.eq(pclass, 1), 14.4234, 11.2448)))))
        ticket = pm.Normal('ticket', mu=tt.switch(tt.eq(pclass, 0), fare * 0.4452 + 85.533,
                                                  tt.switch(tt.eq(pclass, 1), fare * -1.1782 + 203.294,
                                                            fare * -2.3243 + 221.8102)),
                           sigma=tt.switch(tt.eq(pclass, 0), 109.2471, tt.switch(tt.eq(pclass, 1), 85.7164, 57.0786)))

    m = ProbabilisticPymc3Model(modelname, titanic_model)
    m.nr_of_posterior_samples = 1000
    if fit:
        m.fit(data)
    return data, m

###############################################################
# continuous_variables = ['age', 'fare', 'ticket']
# whitelist = [("pclass", "survived"), ("sex", "survived")]
# 167 parameter
###############################################################
def create_titanic_model4(filename="", modelname="titanic_model_4", fit=True):
    # income is gaussian, depends on age
    if fit:
        modelname = modelname + '_fitted'
    # Set up shared variables

    titanic_model = pm.Model()
    data = None
    with titanic_model:
        pclass = pm.Categorical('pclass', p=[0.4136, 0.2305, 0.356])
        sex = pm.Categorical('sex', p=tt.switch(tt.eq(pclass, 0), [0.6866, 0.3134],
                                                tt.switch(tt.eq(pclass, 1), [0.7679, 0.2321], [0.5491, 0.4509])))
        sibsp = pm.Categorical('sibsp', p=[0.6111, 0.3354, 0.0391, 0.0082, 0.0062])
        parch = pm.Categorical('parch', p=[0.6667, 0.2016, 0.1173, 0.0103, 0.0021, 0.0021])
        fare = pm.Normal('fare', mu=tt.switch(tt.eq(sex, 0), tt.switch(tt.eq(pclass, 0), 108.8666,
                                                                       tt.switch(tt.eq(pclass, 1), 24.1183, 12.5147)),
                                              tt.switch(tt.eq(pclass, 0), 72.0712,
                                                        tt.switch(tt.eq(pclass, 1), 20.2144, 14.015))),
                         sigma=tt.switch(tt.eq(sex, 0), tt.switch(tt.eq(pclass, 0), 83.3719,
                                                                  tt.switch(tt.eq(pclass, 1), 11.9473, 5.838)),
                                         tt.switch(tt.eq(pclass, 0), 91.1007,
                                                   tt.switch(tt.eq(pclass, 1), 9.2129, 13.3239))))
        embarked = pm.Categorical('embarked', p=tt.switch(tt.eq(pclass, 0), [0.4876, 0.01, 0.5025],
                                                          tt.switch(tt.eq(pclass, 1), [0.1339, 0.0179, 0.8482],
                                                                    [0.2081, 0.1965, 0.5954])))
        boat = pm.Categorical('boat', p=tt.switch(tt.eq(pclass, 0),
                                                  [0.0249, 0.0398, 0.0299, 0.0, 0.005, 0.0, 0.0, 0.0249, 0.005, 0.0,
                                                   0.0, 0.0348, 0.1294, 0.1194, 0.1343, 0.01, 0.005, 0.0945, 0.1095,
                                                   0.1144, 0.005, 0.0299, 0.0149, 0.0149, 0.01, 0.0, 0.0448],
                                                  tt.switch(tt.eq(pclass, 1),
                                                            [0.0, 0.1339, 0.125, 0.1518, 0.1071, 0.0, 0.0, 0.2054,
                                                             0.0089, 0.0, 0.0268, 0.0, 0.0, 0.0625, 0.0, 0.0, 0.0, 0.0,
                                                             0.0089, 0.0, 0.0, 0.1429, 0.0, 0.0089, 0.0, 0.0, 0.0179],
                                                            [0.0, 0.0347, 0.0289, 0.0116, 0.1503, 0.0116, 0.0058,
                                                             0.0289, 0.2023, 0.0058, 0.1156, 0.0347, 0.0, 0.0, 0.0, 0.0,
                                                             0.0, 0.0058, 0.0, 0.0, 0.0, 0.0173, 0.0462, 0.0289, 0.2081,
                                                             0.0116, 0.052])))
        has_cabin_number = pm.Categorical('has_cabin_number', p=tt.switch(tt.eq(pclass, 0), [0.1692, 0.8308],
                                                                          tt.switch(tt.eq(pclass, 1), [0.8482, 0.1518],
                                                                                    [0.948, 0.052])))
        survived = pm.Categorical('survived',
                                  p=tt.switch(tt.eq(pclass, 0), tt.switch(tt.eq(sex, 0), [0.0, 1.0], [0.0317, 0.9683]),
                                              tt.switch(tt.eq(pclass, 1),
                                                        tt.switch(tt.eq(sex, 0), [0.0, 1.0], [0.0385, 0.9615]),
                                                        tt.switch(tt.eq(sex, 0), [0.0105, 0.9895], [0.0641, 0.9359]))))
        age = pm.Normal('age', mu=tt.switch(tt.eq(embarked, 0), tt.switch(tt.eq(pclass, 0), 36.3462,
                                                                          tt.switch(tt.eq(pclass, 1), 20.5921,
                                                                                    20.5546)),
                                            tt.switch(tt.eq(embarked, 1), tt.switch(tt.eq(pclass, 0), 35.0,
                                                                                    tt.switch(tt.eq(pclass, 1), 29.9406,
                                                                                              27.8244)),
                                                      tt.switch(tt.eq(pclass, 0), 35.7486,
                                                                tt.switch(tt.eq(pclass, 1), 25.458, 23.4376)))),
                        sigma=tt.switch(tt.eq(embarked, 0), tt.switch(tt.eq(pclass, 0), 12.6923,
                                                                      tt.switch(tt.eq(pclass, 1), 10.5268, 11.7445)),
                                        tt.switch(tt.eq(embarked, 1), tt.switch(tt.eq(pclass, 0), 2.8284,
                                                                                tt.switch(tt.eq(pclass, 1), 0.0841,
                                                                                          4.2584)),
                                                  tt.switch(tt.eq(pclass, 0), 14.5895,
                                                            tt.switch(tt.eq(pclass, 1), 14.4234, 11.2448)))))
        ticket = pm.Normal('ticket', mu=tt.switch(tt.eq(pclass, 0), fare * 0.4452 + 85.533,
                                                  tt.switch(tt.eq(pclass, 1), fare * -1.1782 + 203.294,
                                                            fare * -2.3243 + 221.8102)),
                           sigma=tt.switch(tt.eq(pclass, 0), 109.2471, tt.switch(tt.eq(pclass, 1), 85.7164, 57.0786)))

    m = ProbabilisticPymc3Model(modelname, titanic_model)
    m.nr_of_posterior_samples = 1000
    if fit:
        m.fit(data)
    return data, m

=======
#!usr/bin/python
# -*- coding: utf-8 -*-import string

import numpy as np
import pandas as pd
import pymc3 as pm
import theano.tensor as tt
import theano

import math
import os

from mb_modelbase.models_core.pyMC3_model import ProbabilisticPymc3Model

import pandas as pd

filepath = os.path.join(os.path.dirname(__file__), "titanic_cleaned.csv")
df = pd.read_csv(filepath)

sample_size = 100000


###############################################################
# 158 parameter
# continuous_variables = ['age', 'fare', 'ticket']
###############################################################
def create_titanic_model_1(filename="", modelname="titanic_model_1", fit=True):
    if fit:
        modelname = modelname + '_fitted'
    # Set up shared variables
    import pymc3 as pm
    titanic_model = pm.Model()
    data = None
    with titanic_model:
        survived = pm.Categorical('survived', p=[0.0185, 0.9815])
        sex = pm.Categorical('sex', p=tt.switch(tt.eq(survived, 0), [0.1111, 0.8889], [0.6667, 0.3333]))
        sibsp = pm.Categorical('sibsp', p=[0.6111, 0.3354, 0.0391, 0.0082, 0.0062])
        parch = pm.Categorical('parch', p=[0.6667, 0.2016, 0.1173, 0.0103, 0.0021, 0.0021])
        pclass = pm.Categorical('pclass',
                                p=tt.switch(tt.eq(sex, 0), [0.4326, 0.2696, 0.2978], [0.3772, 0.1557, 0.4671]))
        fare = pm.Normal('fare', mu=tt.switch(tt.eq(sex, 0), tt.switch(tt.eq(pclass, 0), 108.8666,
                                                                       tt.switch(tt.eq(pclass, 1), 24.1183, 12.5147)),
                                              tt.switch(tt.eq(pclass, 0), 72.0712,
                                                        tt.switch(tt.eq(pclass, 1), 20.2144, 14.015))),
                         sigma=tt.switch(tt.eq(sex, 0), tt.switch(tt.eq(pclass, 0), 83.3719,
                                                                  tt.switch(tt.eq(pclass, 1), 11.9473, 5.838)),
                                         tt.switch(tt.eq(pclass, 0), 91.1007,
                                                   tt.switch(tt.eq(pclass, 1), 9.2129, 13.3239))))
        embarked = pm.Categorical('embarked', p=tt.switch(tt.eq(pclass, 0), [0.4876, 0.01, 0.5025],
                                                          tt.switch(tt.eq(pclass, 1), [0.1339, 0.0179, 0.8482],
                                                                    [0.2081, 0.1965, 0.5954])))
        boat = pm.Categorical('boat', p=tt.switch(tt.eq(pclass, 0),
                                                  [0.0249, 0.0398, 0.0299, 0.0, 0.005, 0.0, 0.0, 0.0249, 0.005, 0.0,
                                                   0.0, 0.0348, 0.1294, 0.1194, 0.1343, 0.01, 0.005, 0.0945, 0.1095,
                                                   0.1144, 0.005, 0.0299, 0.0149, 0.0149, 0.01, 0.0, 0.0448],
                                                  tt.switch(tt.eq(pclass, 1),
                                                            [0.0, 0.1339, 0.125, 0.1518, 0.1071, 0.0, 0.0, 0.2054,
                                                             0.0089, 0.0, 0.0268, 0.0, 0.0, 0.0625, 0.0, 0.0, 0.0, 0.0,
                                                             0.0089, 0.0, 0.0, 0.1429, 0.0, 0.0089, 0.0, 0.0, 0.0179],
                                                            [0.0, 0.0347, 0.0289, 0.0116, 0.1503, 0.0116, 0.0058,
                                                             0.0289, 0.2023, 0.0058, 0.1156, 0.0347, 0.0, 0.0, 0.0, 0.0,
                                                             0.0, 0.0058, 0.0, 0.0, 0.0, 0.0173, 0.0462, 0.0289, 0.2081,
                                                             0.0116, 0.052])))
        has_cabin_number = pm.Categorical('has_cabin_number', p=tt.switch(tt.eq(pclass, 0), [0.1692, 0.8308],
                                                                          tt.switch(tt.eq(pclass, 1), [0.8482, 0.1518],
                                                                                    [0.948, 0.052])))
        age = pm.Normal('age', mu=tt.switch(tt.eq(embarked, 0), tt.switch(tt.eq(pclass, 0), 36.3462,
                                                                          tt.switch(tt.eq(pclass, 1), 20.5921,
                                                                                    20.5546)),
                                            tt.switch(tt.eq(embarked, 1), tt.switch(tt.eq(pclass, 0), 35.0,
                                                                                    tt.switch(tt.eq(pclass, 1), 29.9406,
                                                                                              27.8244)),
                                                      tt.switch(tt.eq(pclass, 0), 35.7486,
                                                                tt.switch(tt.eq(pclass, 1), 25.458, 23.4376)))),
                        sigma=tt.switch(tt.eq(embarked, 0), tt.switch(tt.eq(pclass, 0), 12.6923,
                                                                      tt.switch(tt.eq(pclass, 1), 10.5268, 11.7445)),
                                        tt.switch(tt.eq(embarked, 1), tt.switch(tt.eq(pclass, 0), 2.8284,
                                                                                tt.switch(tt.eq(pclass, 1), 0.0841,
                                                                                          4.2584)),
                                                  tt.switch(tt.eq(pclass, 0), 14.5895,
                                                            tt.switch(tt.eq(pclass, 1), 14.4234, 11.2448)))))
        ticket = pm.Normal('ticket', mu=tt.switch(tt.eq(pclass, 0), fare * 0.4452 + 85.533,
                                                  tt.switch(tt.eq(pclass, 1), fare * -1.1782 + 203.294,
                                                            fare * -2.3243 + 221.8102)),
                           sigma=tt.switch(tt.eq(pclass, 0), 109.2471, tt.switch(tt.eq(pclass, 1), 85.7164, 57.0786)))

    m = ProbabilisticPymc3Model(modelname, titanic_model)
    m.nr_of_posterior_samples = sample_size
    if fit:
        m.fit(df, auto_extend=False)
    return df, m

#####################
# continuous_variables = ["ticket"]
# 376 parameter
#####################
def create_titanic_model_2(filename="", modelname="titanic_model_2", fit=True):
    # income is gaussian, depends on age
    if fit:
        modelname = modelname + '_fitted'
    # Set up shared variables

    titanic_model = pm.Model()
    data = None
    with titanic_model:
        survived = pm.Categorical('survived', p=[0.0185, 0.9815])
        sex = pm.Categorical('sex', p=tt.switch(tt.eq(survived, 0), [0.1111, 0.8889], [0.6667, 0.3333]))
        age = pm.Categorical('age',
                             p=[0.0021, 0.0021, 0.0021, 0.0041, 0.0062, 0.0041, 0.0144, 0.0082, 0.0103, 0.0144, 0.0082,
                                0.0062, 0.0041, 0.0082, 0.0082, 0.0021, 0.0062, 0.0062, 0.0062, 0.0062, 0.0165, 0.0123,
                                0.0267, 0.0226, 0.0165, 0.0226, 0.0412, 0.0185, 0.0453, 0.0247, 0.0206, 0.0267, 0.0144,
                                0.0267, 0.142, 0.0309, 0.0226, 0.0247, 0.0021, 0.0165, 0.0123, 0.0267, 0.0329, 0.0021,
                                0.0041, 0.0123, 0.0165, 0.0123, 0.0041, 0.0082, 0.0062, 0.0062, 0.0288, 0.0041, 0.0206,
                                0.0103, 0.0123, 0.0062, 0.0062, 0.0082, 0.0103, 0.0082, 0.0041, 0.0062, 0.0021, 0.0082,
                                0.0041, 0.0041, 0.0041, 0.0021, 0.0021])
        sibsp = pm.Categorical('sibsp', p=[0.6111, 0.3354, 0.0391, 0.0082, 0.0062])
        parch = pm.Categorical('parch', p=[0.6667, 0.2016, 0.1173, 0.0103, 0.0021, 0.0021])
        fare = pm.Categorical('fare',
                              p=[0.0041, 0.0021, 0.0021, 0.0021, 0.0021, 0.0021, 0.0103, 0.0123, 0.0062, 0.0021, 0.0041,
                                 0.0021, 0.0062, 0.0021, 0.0021, 0.0062, 0.0021, 0.0309, 0.0144, 0.0021, 0.0103, 0.0021,
                                 0.0021, 0.0082, 0.0062, 0.0021, 0.0021, 0.0144, 0.0165, 0.0021, 0.0041, 0.0021, 0.0021,
                                 0.0021, 0.0041, 0.0062, 0.0021, 0.0021, 0.0226, 0.0062, 0.0041, 0.0021, 0.0041, 0.0041,
                                 0.0082, 0.0021, 0.0329, 0.0041, 0.0041, 0.0021, 0.0062, 0.0041, 0.0021, 0.0021, 0.0021,
                                 0.0041, 0.0123, 0.0062, 0.0041, 0.0062, 0.0041, 0.0041, 0.0062, 0.0021, 0.0062, 0.0062,
                                 0.0041, 0.0062, 0.0021, 0.0082, 0.0041, 0.0021, 0.0041, 0.0062, 0.0103, 0.0062, 0.0062,
                                 0.0103, 0.0062, 0.0021, 0.0021, 0.0021, 0.0021, 0.0041, 0.037, 0.0082, 0.0021, 0.0062,
                                 0.0021, 0.0206, 0.0021, 0.0021, 0.0123, 0.0062, 0.0021, 0.0021, 0.0062, 0.0041, 0.0123,
                                 0.0082, 0.0021, 0.0041, 0.0062, 0.0021, 0.0041, 0.0041, 0.0062, 0.0062, 0.0041, 0.0123,
                                 0.0041, 0.0041, 0.0062, 0.0021, 0.0021, 0.0041, 0.0021, 0.0082, 0.0082, 0.0082, 0.0041,
                                 0.0082, 0.0021, 0.0123, 0.0041, 0.0041, 0.0041, 0.0041, 0.0062, 0.0021, 0.0021, 0.0021,
                                 0.0021, 0.0041, 0.0062, 0.0021, 0.0041, 0.0021, 0.0021, 0.0021, 0.0021, 0.0041, 0.0062,
                                 0.0062, 0.0041, 0.0041, 0.0062, 0.0041, 0.0041, 0.0062, 0.0021, 0.0041, 0.0103, 0.0021,
                                 0.0062, 0.0041, 0.0082, 0.0041, 0.0041, 0.0041, 0.0041, 0.0062, 0.0041, 0.0082, 0.0041,
                                 0.0103, 0.0062, 0.0021, 0.0021, 0.0062, 0.0041, 0.0062, 0.0082, 0.0041, 0.0021, 0.0062,
                                 0.0041, 0.0123, 0.0082, 0.0082])
        pclass = pm.Categorical('pclass',
                                p=tt.switch(tt.eq(sex, 0), [0.4326, 0.2696, 0.2978], [0.3772, 0.1557, 0.4671]))
        ticket = pm.Normal('ticket',
                           mu=tt.switch(tt.eq(pclass, 0), 128.8706, tt.switch(tt.eq(pclass, 1), 175.9464, 191.1503)),
                           sigma=tt.switch(tt.eq(pclass, 0), 115.7033, tt.switch(tt.eq(pclass, 1), 86.3896, 61.4168)))
        embarked = pm.Categorical('embarked', p=tt.switch(tt.eq(pclass, 0), [0.4876, 0.01, 0.5025],
                                                          tt.switch(tt.eq(pclass, 1), [0.1339, 0.0179, 0.8482],
                                                                    [0.2081, 0.1965, 0.5954])))
        boat = pm.Categorical('boat', p=tt.switch(tt.eq(pclass, 0),
                                                  [0.0249, 0.0398, 0.0299, 0.0, 0.005, 0.0, 0.0, 0.0249, 0.005, 0.0,
                                                   0.0, 0.0348, 0.1294, 0.1194, 0.1343, 0.01, 0.005, 0.0945, 0.1095,
                                                   0.1144, 0.005, 0.0299, 0.0149, 0.0149, 0.01, 0.0, 0.0448],
                                                  tt.switch(tt.eq(pclass, 1),
                                                            [0.0, 0.1339, 0.125, 0.1518, 0.1071, 0.0, 0.0, 0.2054,
                                                             0.0089, 0.0, 0.0268, 0.0, 0.0, 0.0625, 0.0, 0.0, 0.0, 0.0,
                                                             0.0089, 0.0, 0.0, 0.1429, 0.0, 0.0089, 0.0, 0.0, 0.0179],
                                                            [0.0, 0.0347, 0.0289, 0.0116, 0.1503, 0.0116, 0.0058,
                                                             0.0289, 0.2023, 0.0058, 0.1156, 0.0347, 0.0, 0.0, 0.0, 0.0,
                                                             0.0, 0.0058, 0.0, 0.0, 0.0, 0.0173, 0.0462, 0.0289, 0.2081,
                                                             0.0116, 0.052])))
        has_cabin_number = pm.Categorical('has_cabin_number', p=tt.switch(tt.eq(pclass, 0), [0.1692, 0.8308],
                                                                          tt.switch(tt.eq(pclass, 1), [0.8482, 0.1518],
                                                                                    [0.948, 0.052])))

        #data = pm.trace_to_dataframe(pm.sample(10000))
        #data.sort_index(inplace=True)
    m = ProbabilisticPymc3Model(modelname, titanic_model)
    m.nr_of_posterior_samples = sample_size
    if fit:
        m.fit(df, auto_extend=False)
    return df, m

###############################################################
# continuous_variables = ['age', 'fare', 'ticket']
# 158 parameter
###############################################################
def create_titanic_model_3(filename="", modelname="titanic_model_3", fit=True):
    # income is gaussian, depends on age
    if fit:
        modelname = modelname + '_fitted'
    # Set up shared variables

    # define model explicitely (no fitting to data with pymc3)
    titanic_model = pm.Model()
    with titanic_model:
        survived = pm.Categorical('survived', p=[0.0185, 0.9815])
        sex = pm.Categorical('sex', p=tt.switch(tt.eq(survived, 0), [0.1111, 0.8889], [0.6667, 0.3333]))
        sibsp = pm.Categorical('sibsp', p=[0.6111, 0.3354, 0.0391, 0.0082, 0.0062])
        parch = pm.Categorical('parch', p=[0.6667, 0.2016, 0.1173, 0.0103, 0.0021, 0.0021])
        pclass = pm.Categorical('pclass',
                                p=tt.switch(tt.eq(sex, 0), [0.4326, 0.2696, 0.2978], [0.3772, 0.1557, 0.4671]))
        fare = pm.Normal('fare', mu=tt.switch(tt.eq(sex, 0), tt.switch(tt.eq(pclass, 0), 108.8666,
                                                                       tt.switch(tt.eq(pclass, 1), 24.1183, 12.5147)),
                                              tt.switch(tt.eq(pclass, 0), 72.0712,
                                                        tt.switch(tt.eq(pclass, 1), 20.2144, 14.015))),
                         sigma=tt.switch(tt.eq(sex, 0), tt.switch(tt.eq(pclass, 0), 83.3719,
                                                                  tt.switch(tt.eq(pclass, 1), 11.9473, 5.838)),
                                         tt.switch(tt.eq(pclass, 0), 91.1007,
                                                   tt.switch(tt.eq(pclass, 1), 9.2129, 13.3239))))
        embarked = pm.Categorical('embarked', p=tt.switch(tt.eq(pclass, 0), [0.4876, 0.01, 0.5025],
                                                          tt.switch(tt.eq(pclass, 1), [0.1339, 0.0179, 0.8482],
                                                                    [0.2081, 0.1965, 0.5954])))
        boat = pm.Categorical('boat', p=tt.switch(tt.eq(pclass, 0),
                                                  [0.0249, 0.0398, 0.0299, 0.0, 0.005, 0.0, 0.0, 0.0249, 0.005, 0.0,
                                                   0.0, 0.0348, 0.1294, 0.1194, 0.1343, 0.01, 0.005, 0.0945, 0.1095,
                                                   0.1144, 0.005, 0.0299, 0.0149, 0.0149, 0.01, 0.0, 0.0448],
                                                  tt.switch(tt.eq(pclass, 1),
                                                            [0.0, 0.1339, 0.125, 0.1518, 0.1071, 0.0, 0.0, 0.2054,
                                                             0.0089, 0.0, 0.0268, 0.0, 0.0, 0.0625, 0.0, 0.0, 0.0, 0.0,
                                                             0.0089, 0.0, 0.0, 0.1429, 0.0, 0.0089, 0.0, 0.0, 0.0179],
                                                            [0.0, 0.0347, 0.0289, 0.0116, 0.1503, 0.0116, 0.0058,
                                                             0.0289, 0.2023, 0.0058, 0.1156, 0.0347, 0.0, 0.0, 0.0, 0.0,
                                                             0.0, 0.0058, 0.0, 0.0, 0.0, 0.0173, 0.0462, 0.0289, 0.2081,
                                                             0.0116, 0.052])))
        has_cabin_number = pm.Categorical('has_cabin_number', p=tt.switch(tt.eq(pclass, 0), [0.1692, 0.8308],
                                                                          tt.switch(tt.eq(pclass, 1), [0.8482, 0.1518],
                                                                                    [0.948, 0.052])))
        age = pm.Normal('age', mu=tt.switch(tt.eq(embarked, 0), tt.switch(tt.eq(pclass, 0), 36.3462,
                                                                          tt.switch(tt.eq(pclass, 1), 20.5921,
                                                                                    20.5546)),
                                            tt.switch(tt.eq(embarked, 1), tt.switch(tt.eq(pclass, 0), 35.0,
                                                                                    tt.switch(tt.eq(pclass, 1), 29.9406,
                                                                                              27.8244)),
                                                      tt.switch(tt.eq(pclass, 0), 35.7486,
                                                                tt.switch(tt.eq(pclass, 1), 25.458, 23.4376)))),
                        sigma=tt.switch(tt.eq(embarked, 0), tt.switch(tt.eq(pclass, 0), 12.6923,
                                                                      tt.switch(tt.eq(pclass, 1), 10.5268, 11.7445)),
                                        tt.switch(tt.eq(embarked, 1), tt.switch(tt.eq(pclass, 0), 2.8284,
                                                                                tt.switch(tt.eq(pclass, 1), 0.0841,
                                                                                          4.2584)),
                                                  tt.switch(tt.eq(pclass, 0), 14.5895,
                                                            tt.switch(tt.eq(pclass, 1), 14.4234, 11.2448)))))
        ticket = pm.Normal('ticket', mu=tt.switch(tt.eq(pclass, 0), fare * 0.4452 + 85.533,
                                                  tt.switch(tt.eq(pclass, 1), fare * -1.1782 + 203.294,
                                                            fare * -2.3243 + 221.8102)),
                           sigma=tt.switch(tt.eq(pclass, 0), 109.2471, tt.switch(tt.eq(pclass, 1), 85.7164, 57.0786)))

    m = ProbabilisticPymc3Model(modelname, titanic_model)
    m.nr_of_posterior_samples = sample_size
    # import pandas as pd

    # filepath = os.path.join(os.path.dirname(__file__), "titanic_cleaned.csv")
    # df = pd.read_csv(filepath)
    if fit:
        m.fit(df, auto_extend=False)
    return df, m



###############################################################
# continuous_variables = ['age', 'fare', 'ticket']
# whitelist = [("pclass", "survived"), ("sex", "survived")]
# 159 parameter
###############################################################
def create_titanic_model_4(filename="", modelname="titanic_model_4", fit=True):
    # income is gaussian, depends on age
    if fit:
        modelname = modelname + '_fitted'
    # Set up shared variables

    titanic_model = pm.Model()
    data = None
    with titanic_model:
        pclass = pm.Categorical('pclass', p=[0.4136, 0.2305, 0.356])
        sex = pm.Categorical('sex', p=tt.switch(tt.eq(pclass, 0), [0.6866, 0.3134],
                                                tt.switch(tt.eq(pclass, 1), [0.7679, 0.2321], [0.5491, 0.4509])))
        sibsp = pm.Categorical('sibsp', p=[0.6111, 0.3354, 0.0391, 0.0082, 0.0062])
        parch = pm.Categorical('parch', p=[0.6667, 0.2016, 0.1173, 0.0103, 0.0021, 0.0021])
        fare = pm.Normal('fare', mu=tt.switch(tt.eq(sex, 0), tt.switch(tt.eq(pclass, 0), 108.8666,
                                                                       tt.switch(tt.eq(pclass, 1), 24.1183, 12.5147)),
                                              tt.switch(tt.eq(pclass, 0), 72.0712,
                                                        tt.switch(tt.eq(pclass, 1), 20.2144, 14.015))),
                         sigma=tt.switch(tt.eq(sex, 0), tt.switch(tt.eq(pclass, 0), 83.3719,
                                                                  tt.switch(tt.eq(pclass, 1), 11.9473, 5.838)),
                                         tt.switch(tt.eq(pclass, 0), 91.1007,
                                                   tt.switch(tt.eq(pclass, 1), 9.2129, 13.3239))))
        embarked = pm.Categorical('embarked', p=tt.switch(tt.eq(pclass, 0), [0.4876, 0.01, 0.5025],
                                                          tt.switch(tt.eq(pclass, 1), [0.1339, 0.0179, 0.8482],
                                                                    [0.2081, 0.1965, 0.5954])))
        boat = pm.Categorical('boat', p=tt.switch(tt.eq(pclass, 0),
                                                  [0.0249, 0.0398, 0.0299, 0.0, 0.005, 0.0, 0.0, 0.0249, 0.005, 0.0,
                                                   0.0, 0.0348, 0.1294, 0.1194, 0.1343, 0.01, 0.005, 0.0945, 0.1095,
                                                   0.1144, 0.005, 0.0299, 0.0149, 0.0149, 0.01, 0.0, 0.0448],
                                                  tt.switch(tt.eq(pclass, 1),
                                                            [0.0, 0.1339, 0.125, 0.1518, 0.1071, 0.0, 0.0, 0.2054,
                                                             0.0089, 0.0, 0.0268, 0.0, 0.0, 0.0625, 0.0, 0.0, 0.0, 0.0,
                                                             0.0089, 0.0, 0.0, 0.1429, 0.0, 0.0089, 0.0, 0.0, 0.0179],
                                                            [0.0, 0.0347, 0.0289, 0.0116, 0.1503, 0.0116, 0.0058,
                                                             0.0289, 0.2023, 0.0058, 0.1156, 0.0347, 0.0, 0.0, 0.0, 0.0,
                                                             0.0, 0.0058, 0.0, 0.0, 0.0, 0.0173, 0.0462, 0.0289, 0.2081,
                                                             0.0116, 0.052])))
        has_cabin_number = pm.Categorical('has_cabin_number', p=tt.switch(tt.eq(pclass, 0), [0.1692, 0.8308],
                                                                          tt.switch(tt.eq(pclass, 1), [0.8482, 0.1518],
                                                                                    [0.948, 0.052])))
        survived = pm.Categorical('survived', p=tt.switch(tt.eq(sex, 0), [0.0031, 0.9969], [0.0479, 0.9521]))
        age = pm.Normal('age', mu=tt.switch(tt.eq(embarked, 0), tt.switch(tt.eq(pclass, 0), 36.3462,
                                                                          tt.switch(tt.eq(pclass, 1), 20.5921,
                                                                                    20.5546)),
                                            tt.switch(tt.eq(embarked, 1), tt.switch(tt.eq(pclass, 0), 35.0,
                                                                                    tt.switch(tt.eq(pclass, 1), 29.9406,
                                                                                              27.8244)),
                                                      tt.switch(tt.eq(pclass, 0), 35.7486,
                                                                tt.switch(tt.eq(pclass, 1), 25.458, 23.4376)))),
                        sigma=tt.switch(tt.eq(embarked, 0), tt.switch(tt.eq(pclass, 0), 12.6923,
                                                                      tt.switch(tt.eq(pclass, 1), 10.5268, 11.7445)),
                                        tt.switch(tt.eq(embarked, 1), tt.switch(tt.eq(pclass, 0), 2.8284,
                                                                                tt.switch(tt.eq(pclass, 1), 0.0841,
                                                                                          4.2584)),
                                                  tt.switch(tt.eq(pclass, 0), 14.5895,
                                                            tt.switch(tt.eq(pclass, 1), 14.4234, 11.2448)))))
        ticket = pm.Normal('ticket', mu=tt.switch(tt.eq(pclass, 0), fare * 0.4452 + 85.533,
                                                  tt.switch(tt.eq(pclass, 1), fare * -1.1782 + 203.294,
                                                            fare * -2.3243 + 221.8102)),
                           sigma=tt.switch(tt.eq(pclass, 0), 109.2471, tt.switch(tt.eq(pclass, 1), 85.7164, 57.0786)))

    m = ProbabilisticPymc3Model(modelname, titanic_model)
    m.nr_of_posterior_samples = sample_size
    if fit:
        m.fit(df, auto_extend=False)
    return df, m


###############################################################
# continuous_variables = ['age', 'fare', 'ticket']
# whitelist = [("pclass", "survived"), ("sex", "survived")]
# 167 parameter
###############################################################
def create_titanic_model_5(filename="", modelname="titanic_model_5", fit=True):
    # income is gaussian, depends on age
    if fit:
        modelname = modelname + '_fitted'
    # Set up shared variables

    titanic_model = pm.Model()
    data = None
    with titanic_model:
        pclass = pm.Categorical('pclass', p=[0.4136, 0.2305, 0.356])
        sex = pm.Categorical('sex', p=tt.switch(tt.eq(pclass, 0), [0.6866, 0.3134],
                                                tt.switch(tt.eq(pclass, 1), [0.7679, 0.2321], [0.5491, 0.4509])))
        sibsp = pm.Categorical('sibsp', p=[0.6111, 0.3354, 0.0391, 0.0082, 0.0062])
        parch = pm.Categorical('parch', p=[0.6667, 0.2016, 0.1173, 0.0103, 0.0021, 0.0021])
        fare = pm.Normal('fare', mu=tt.switch(tt.eq(sex, 0), tt.switch(tt.eq(pclass, 0), 108.8666,
                                                                       tt.switch(tt.eq(pclass, 1), 24.1183, 12.5147)),
                                              tt.switch(tt.eq(pclass, 0), 72.0712,
                                                        tt.switch(tt.eq(pclass, 1), 20.2144, 14.015))),
                         sigma=tt.switch(tt.eq(sex, 0), tt.switch(tt.eq(pclass, 0), 83.3719,
                                                                  tt.switch(tt.eq(pclass, 1), 11.9473, 5.838)),
                                         tt.switch(tt.eq(pclass, 0), 91.1007,
                                                   tt.switch(tt.eq(pclass, 1), 9.2129, 13.3239))))
        embarked = pm.Categorical('embarked', p=tt.switch(tt.eq(pclass, 0), [0.4876, 0.01, 0.5025],
                                                          tt.switch(tt.eq(pclass, 1), [0.1339, 0.0179, 0.8482],
                                                                    [0.2081, 0.1965, 0.5954])))
        boat = pm.Categorical('boat', p=tt.switch(tt.eq(pclass, 0),
                                                  [0.0249, 0.0398, 0.0299, 0.0, 0.005, 0.0, 0.0, 0.0249, 0.005, 0.0,
                                                   0.0, 0.0348, 0.1294, 0.1194, 0.1343, 0.01, 0.005, 0.0945, 0.1095,
                                                   0.1144, 0.005, 0.0299, 0.0149, 0.0149, 0.01, 0.0, 0.0448],
                                                  tt.switch(tt.eq(pclass, 1),
                                                            [0.0, 0.1339, 0.125, 0.1518, 0.1071, 0.0, 0.0, 0.2054,
                                                             0.0089, 0.0, 0.0268, 0.0, 0.0, 0.0625, 0.0, 0.0, 0.0, 0.0,
                                                             0.0089, 0.0, 0.0, 0.1429, 0.0, 0.0089, 0.0, 0.0, 0.0179],
                                                            [0.0, 0.0347, 0.0289, 0.0116, 0.1503, 0.0116, 0.0058,
                                                             0.0289, 0.2023, 0.0058, 0.1156, 0.0347, 0.0, 0.0, 0.0, 0.0,
                                                             0.0, 0.0058, 0.0, 0.0, 0.0, 0.0173, 0.0462, 0.0289, 0.2081,
                                                             0.0116, 0.052])))
        has_cabin_number = pm.Categorical('has_cabin_number', p=tt.switch(tt.eq(pclass, 0), [0.1692, 0.8308],
                                                                          tt.switch(tt.eq(pclass, 1), [0.8482, 0.1518],
                                                                                    [0.948, 0.052])))
        survived = pm.Categorical('survived',
                                  p=tt.switch(tt.eq(pclass, 0), tt.switch(tt.eq(sex, 0), [0.0, 1.0], [0.0317, 0.9683]),
                                              tt.switch(tt.eq(pclass, 1),
                                                        tt.switch(tt.eq(sex, 0), [0.0, 1.0], [0.0385, 0.9615]),
                                                        tt.switch(tt.eq(sex, 0), [0.0105, 0.9895], [0.0641, 0.9359]))))
        age = pm.Normal('age', mu=tt.switch(tt.eq(embarked, 0), tt.switch(tt.eq(pclass, 0), 36.3462,
                                                                          tt.switch(tt.eq(pclass, 1), 20.5921,
                                                                                    20.5546)),
                                            tt.switch(tt.eq(embarked, 1), tt.switch(tt.eq(pclass, 0), 35.0,
                                                                                    tt.switch(tt.eq(pclass, 1), 29.9406,
                                                                                              27.8244)),
                                                      tt.switch(tt.eq(pclass, 0), 35.7486,
                                                                tt.switch(tt.eq(pclass, 1), 25.458, 23.4376)))),
                        sigma=tt.switch(tt.eq(embarked, 0), tt.switch(tt.eq(pclass, 0), 12.6923,
                                                                      tt.switch(tt.eq(pclass, 1), 10.5268, 11.7445)),
                                        tt.switch(tt.eq(embarked, 1), tt.switch(tt.eq(pclass, 0), 2.8284,
                                                                                tt.switch(tt.eq(pclass, 1), 0.0841,
                                                                                          4.2584)),
                                                  tt.switch(tt.eq(pclass, 0), 14.5895,
                                                            tt.switch(tt.eq(pclass, 1), 14.4234, 11.2448)))))
        ticket = pm.Normal('ticket', mu=tt.switch(tt.eq(pclass, 0), fare * 0.4452 + 85.533,
                                                  tt.switch(tt.eq(pclass, 1), fare * -1.1782 + 203.294,
                                                            fare * -2.3243 + 221.8102)),
                           sigma=tt.switch(tt.eq(pclass, 0), 109.2471, tt.switch(tt.eq(pclass, 1), 85.7164, 57.0786)))


    data_map = {}

    raise NotImplementedError("Data Map")
    m = ProbabilisticPymc3Model(modelname, titanic_model, data_map)

    """
    nodes = ['age', 'sex', ...]
    edges = [('age', 'sex'), ...]
    blacklist
    whitelist
    continuous
    """

    m.set_gm_graph()



    m.nr_of_posterior_samples = sample_size
    if fit:
        m.fit(df, auto_extend=False)
    return df, m
>>>>>>> ba2690ab
<|MERGE_RESOLUTION|>--- conflicted
+++ resolved
@@ -1,4 +1,3 @@
-<<<<<<< HEAD
 #!usr/bin/python
 # -*- coding: utf-8 -*-import string
 
@@ -13,21 +12,108 @@
 
 from mb_modelbase.models_core.pyMC3_model import ProbabilisticPymc3Model
 
-
-
+import pandas as pd
+
+filepath = os.path.join(os.path.dirname(__file__), "titanic_original.csv")
+df = pd.read_csv(filepath)
+sample_size = 100000
+
+titanic_backward_map = {
+    'pclass': {0: 1, 1: 2, 2: 3},
+    'survived': {0: 0, 1: 1},
+    'sex': {0: 'female', 1: 'male'},
+    'age': {0: 0.1667, 1: 0.4167, 2: 0.6667, 3: 0.75, 4: 0.8333, 5: 0.9167, 6: 1.0, 7: 2.0, 8: 3.0, 9: 4.0, 10: 5.0, 11: 6.0, 12: 7.0, 13: 8.0, 14: 9.0, 15: 11.0, 16: 12.0, 17: 13.0, 18: 14.0, 19: 15.0, 20: 16.0, 21: 17.0, 22: 18.0, 23: 19.0, 24: 20.0, 25: 21.0, 26: 22.0, 27: 23.0, 28: 24.0, 29: 25.0, 30: 26.0, 31: 27.0, 32: 28.0, 33: 29.0, 34: 29.881134512428304, 35: 30.0, 36: 31.0, 37: 32.0, 38: 32.5, 39: 33.0, 40: 34.0, 41: 35.0, 42: 36.0, 43: 36.5, 44: 37.0, 45: 38.0, 46: 39.0, 47: 40.0, 48: 41.0, 49: 42.0, 50: 43.0, 51: 44.0, 52: 45.0, 53: 47.0, 54: 48.0, 55: 49.0, 56: 50.0, 57: 51.0, 58: 52.0, 59: 53.0, 60: 54.0, 61: 55.0, 62: 56.0, 63: 58.0, 64: 59.0, 65: 60.0, 66: 62.0, 67: 63.0, 68: 64.0, 69: 76.0, 70: 80.0},
+    'sibsp': {0: 0, 1: 1, 2: 2, 3: 3, 4: 4},
+    'parch': {0: 0, 1: 1, 2: 2, 3: 3, 4: 4, 5: 5},
+    'ticket': {0: '110152', 1: '110413', 2: '110564', 3: '110813', 4: '111163', 5: '111361', 6: '111369', 7: '111426', 8: '111427', 9: '111428', 10: '112053', 11: '112058', 12: '112277', 13: '112377', 14: '112378', 15: '112901', 16: '113055', 17: '113503', 18: '113505', 19: '113509', 20: '113572', 21: '113760', 22: '113773', 23: '113776', 24: '113780', 25: '113781', 26: '113783', 27: '113786', 28: '113788', 29: '113789', 30: '113794', 31: '113795', 32: '113798', 33: '113803', 34: '113804', 35: '113806', 36: '11751', 37: '11752', 38: '11753', 39: '11755', 40: '11765', 41: '11767', 42: '11769', 43: '11770', 44: '11774', 45: '11778', 46: '11813', 47: '11967', 48: '12749', 49: '13050', 50: '13213', 51: '13214', 52: '13236', 53: '13502', 54: '13507', 55: '13508', 56: '13567', 57: '13568', 58: '13695', 59: '14311', 60: '14312', 61: '14313', 62: '1601', 63: '16966', 64: '16988', 65: '17421', 66: '17453', 67: '17464', 68: '17465', 69: '17466', 70: '17474', 71: '17765', 72: '17770', 73: '19877', 74: '19928', 75: '19943', 76: '19947', 77: '19950', 78: '19952', 79: '19988', 80: '19996', 81: '2003', 82: '21228', 83: '220844', 84: '220845', 85: '223596', 86: '226593', 87: '226875', 88: '228414', 89: '230080', 90: '230136', 91: '230433', 92: '230434', 93: '234604', 94: '234818', 95: '236853', 96: '237668', 97: '237789', 98: '237798', 99: '24160', 100: '243847', 101: '243880', 102: '244270', 103: '244367', 104: '244373', 105: '248698', 106: '248706', 107: '248727', 108: '248733', 109: '248738', 110: '250644', 111: '250648', 112: '250649', 113: '250652', 114: '250655', 115: '2543', 116: '2620', 117: '2625', 118: '26360', 119: '2649', 120: '2650', 121: '2651', 122: '2653', 123: '2654', 124: '2657', 125: '2658', 126: '2659', 127: '2661', 128: '2663', 129: '2666', 130: '2667', 131: '2668', 132: '26707', 133: '2677', 134: '2687', 135: '2688', 136: '2696', 137: '2699', 138: '27042', 139: '27267', 140: '27849', 141: '28034', 142: '28220', 143: '28404', 144: '28551', 145: '2908', 146: '29103', 147: '29105', 148: '29106', 149: '2926', 150: '29750', 151: '3101265', 152: '3101278', 153: '3101281', 154: '3101298', 155: '31027', 156: '312991', 157: '31418', 158: '315098', 159: '315153', 160: '323592', 161: '330919', 162: '330920', 163: '330931', 164: '330932', 165: '330958', 166: '330980', 167: '334914', 168: '334915', 169: '335432', 170: '335677', 171: '33638', 172: '34218', 173: '342712', 174: '343120', 175: '345501', 176: '345572', 177: '345768', 178: '345774', 179: '345779', 180: '3470', 181: '347066', 182: '347070', 183: '347072', 184: '347077', 185: '347079', 186: '347081', 187: '347083', 188: '347085', 189: '347089', 190: '347469', 191: '347470', 192: '347742', 193: '348122', 194: '348125', 195: '349240', 196: '349256', 197: '349910', 198: '350026', 199: '350033', 200: '350034', 201: '350043', 202: '350046', 203: '350053', 204: '350054', 205: '350403', 206: '350417', 207: '35273', 208: '35851', 209: '35852', 210: '363291', 211: '364516', 212: '36568', 213: '367226', 214: '367230', 215: '367231', 216: '368402', 217: '36866', 218: '36928', 219: '36947', 220: '36973', 221: '370370', 222: '370373', 223: '370375', 224: '371110', 225: '371362', 226: '374887', 227: '376564', 228: '382650', 229: '382651', 230: '382653', 231: '383123', 232: '383162', 233: '386525', 234: '392091', 235: '392096', 236: '4134', 237: '4138', 238: '65306', 239: '7538', 240: '7548', 241: '7598', 242: '9234', 243: 'A. 2. 39186', 244: 'A/4 31416', 245: 'A/5 3540', 246: 'A/5. 10482', 247: 'C 17368', 248: 'C 17369', 249: 'C 7077', 250: 'C.A. 2315', 251: 'C.A. 2673', 252: 'C.A. 29395', 253: 'C.A. 31026', 254: 'C.A. 31921', 255: 'C.A. 33112', 256: 'C.A. 33595', 257: 'C.A. 34260', 258: 'C.A. 34644', 259: 'C.A. 34651', 260: 'C.A. 37671', 261: 'CA 31352', 262: 'CA. 2314', 263: 'F.C. 12750', 264: 'F.C. 12998', 265: 'F.C.C. 13528', 266: 'F.C.C. 13529', 267: 'F.C.C. 13531', 268: 'LINE', 269: 'P/PP 3381', 270: 'PC 17473', 271: 'PC 17474', 272: 'PC 17475', 273: 'PC 17476', 274: 'PC 17477', 275: 'PC 17482', 276: 'PC 17483', 277: 'PC 17485', 278: 'PC 17558', 279: 'PC 17569', 280: 'PC 17572', 281: 'PC 17582', 282: 'PC 17585', 283: 'PC 17592', 284: 'PC 17594', 285: 'PC 17597', 286: 'PC 17598', 287: 'PC 17599', 288: 'PC 17600', 289: 'PC 17603', 290: 'PC 17604', 291: 'PC 17606', 292: 'PC 17607', 293: 'PC 17608', 294: 'PC 17610', 295: 'PC 17611', 296: 'PC 17613', 297: 'PC 17755', 298: 'PC 17756', 299: 'PC 17757', 300: 'PC 17758', 301: 'PC 17759', 302: 'PC 17760', 303: 'PC 17761', 304: 'PP 9549', 305: 'S.C./PARIS 2079', 306: 'S.O./P.P. 2', 307: 'S.O./P.P. 752', 308: 'S.W./PP 752', 309: 'SC 1748', 310: 'SC/AH Basle 541', 311: 'SC/PARIS 2146', 312: 'SC/PARIS 2147', 313: 'SC/PARIS 2148', 314: 'SC/PARIS 2149', 315: 'SC/PARIS 2166', 316: 'SC/PARIS 2167', 317: 'SC/Paris 2123', 318: 'SOTON/O.Q. 3101308', 319: 'SOTON/O.Q. 392078', 320: 'SOTON/O2 3101284', 321: 'SOTON/OQ 392089', 322: 'STON/O 2. 3101269', 323: 'STON/O 2. 3101285', 324: 'STON/O 2. 3101286', 325: 'STON/O 2. 3101288', 326: 'STON/O 2. 3101289', 327: 'STON/O2. 3101279', 328: 'SW/PP 751', 329: 'W./C. 14258', 330: 'W./C. 14260', 331: 'W./C. 14266', 332: 'W.E.P. 5734', 333: 'WE/P 5735'},
+    'fare': {0: 0.0, 1: 3.1708, 2: 6.95, 3: 6.975, 4: 7.05, 5: 7.1417, 6: 7.225, 7: 7.2292, 8: 7.25, 9: 7.4958, 10: 7.55, 11: 7.5792, 12: 7.65, 13: 7.7208, 14: 7.725, 15: 7.7333, 16: 7.7375, 17: 7.75, 18: 7.775, 19: 7.7875, 20: 7.7958, 21: 7.8208, 22: 7.8292, 23: 7.8542, 24: 7.8792, 25: 7.8875, 26: 7.8958, 27: 7.925, 28: 8.05, 29: 8.1125, 30: 8.5167, 31: 8.6625, 32: 8.9625, 33: 9.225, 34: 9.35, 35: 9.5, 36: 9.5875, 37: 9.8417, 38: 10.5, 39: 11.1333, 40: 11.2417, 41: 12.0, 42: 12.2875, 43: 12.35, 44: 12.475, 45: 12.7375, 46: 13.0, 47: 13.4167, 48: 13.5, 49: 13.7917, 50: 13.8583, 51: 13.8625, 52: 13.9, 53: 14.1083, 54: 14.4542, 55: 14.5, 56: 15.2458, 57: 15.5, 58: 15.55, 59: 15.7417, 60: 15.75, 61: 15.85, 62: 15.9, 63: 16.0, 64: 16.1, 65: 16.7, 66: 17.4, 67: 18.75, 68: 18.7875, 69: 19.2583, 70: 19.5, 71: 20.25, 72: 20.525, 73: 20.575, 74: 21.0, 75: 22.025, 76: 22.3583, 77: 23.0, 78: 23.25, 79: 24.0, 80: 24.15, 81: 25.7, 82: 25.7417, 83: 25.9292, 84: 26.0, 85: 26.25, 86: 26.2833, 87: 26.2875, 88: 26.3875, 89: 26.55, 90: 27.0, 91: 27.4458, 92: 27.7208, 93: 27.75, 94: 28.5, 95: 28.5375, 96: 29.0, 97: 29.7, 98: 30.0, 99: 30.5, 100: 30.6958, 101: 31.0, 102: 31.3875, 103: 31.6833, 104: 32.5, 105: 33.0, 106: 35.5, 107: 36.75, 108: 37.0042, 109: 39.0, 110: 39.4, 111: 39.6, 112: 41.5792, 113: 49.5, 114: 49.5042, 115: 51.4792, 116: 51.8625, 117: 52.0, 118: 52.5542, 119: 53.1, 120: 55.0, 121: 55.4417, 122: 55.9, 123: 56.4958, 124: 56.9292, 125: 57.0, 126: 57.75, 127: 57.9792, 128: 59.4, 129: 60.0, 130: 61.175, 131: 61.3792, 132: 61.9792, 133: 63.3583, 134: 65.0, 135: 66.6, 136: 69.3, 137: 71.0, 138: 71.2833, 139: 75.2417, 140: 75.25, 141: 76.2917, 142: 76.7292, 143: 77.9583, 144: 78.2667, 145: 78.85, 146: 79.2, 147: 79.65, 148: 80.0, 149: 81.8583, 150: 82.1708, 151: 82.2667, 152: 83.1583, 153: 83.475, 154: 86.5, 155: 89.1042, 156: 90.0, 157: 91.0792, 158: 93.5, 159: 106.425, 160: 108.9, 161: 110.8833, 162: 113.275, 163: 120.0, 164: 133.65, 165: 134.5, 166: 135.6333, 167: 136.7792, 168: 146.5208, 169: 151.55, 170: 153.4625, 171: 164.8667, 172: 211.3375, 173: 211.5, 174: 221.7792, 175: 227.525, 176: 247.5208, 177: 262.375, 178: 263.0, 179: 512.3292},
+    'embarked': {0: 'C', 1: 'Q', 2: 'S'},
+    'boat': {0: '1', 1: '10', 2: '11', 3: '12', 4: '13', 5: '13 15', 6: '13 15 B', 7: '14', 8: '15', 9: '15 16', 10: '16', 11: '2', 12: '3', 13: '4', 14: '5', 15: '5 7', 16: '5 9', 17: '6', 18: '7', 19: '8', 20: '8 10', 21: '9', 22: 'A', 23: 'B', 24: 'C', 25: 'C D', 26: 'D'},
+    'has_cabin_number': {0: 0, 1: 1},
+}
+
+
+###############################################################
+# 158 parameter
+# continuous_variables = ['age', 'fare', 'ticket']
+###############################################################
+def create_titanic_model_1(filename="", modelname="titanic_model_1", fit=True):
+    if fit:
+        modelname = modelname + '_fitted'
+    # Set up shared variables
+    import pymc3 as pm
+    titanic_model = pm.Model()
+    data = None
+    with titanic_model:
+        survived = pm.Categorical('survived', p=[0.0185, 0.9815])
+        sex = pm.Categorical('sex', p=tt.switch(tt.eq(survived, 0), [0.1111, 0.8889], [0.6667, 0.3333]))
+        sibsp = pm.Categorical('sibsp', p=[0.6111, 0.3354, 0.0391, 0.0082, 0.0062])
+        parch = pm.Categorical('parch', p=[0.6667, 0.2016, 0.1173, 0.0103, 0.0021, 0.0021])
+        pclass = pm.Categorical('pclass',
+                                p=tt.switch(tt.eq(sex, 0), [0.4326, 0.2696, 0.2978], [0.3772, 0.1557, 0.4671]))
+        fare = pm.Normal('fare', mu=tt.switch(tt.eq(sex, 0), tt.switch(tt.eq(pclass, 0), 108.8666,
+                                                                       tt.switch(tt.eq(pclass, 1), 24.1183, 12.5147)),
+                                              tt.switch(tt.eq(pclass, 0), 72.0712,
+                                                        tt.switch(tt.eq(pclass, 1), 20.2144, 14.015))),
+                         sigma=tt.switch(tt.eq(sex, 0), tt.switch(tt.eq(pclass, 0), 83.3719,
+                                                                  tt.switch(tt.eq(pclass, 1), 11.9473, 5.838)),
+                                         tt.switch(tt.eq(pclass, 0), 91.1007,
+                                                   tt.switch(tt.eq(pclass, 1), 9.2129, 13.3239))))
+        embarked = pm.Categorical('embarked', p=tt.switch(tt.eq(pclass, 0), [0.4876, 0.01, 0.5025],
+                                                          tt.switch(tt.eq(pclass, 1), [0.1339, 0.0179, 0.8482],
+                                                                    [0.2081, 0.1965, 0.5954])))
+        boat = pm.Categorical('boat', p=tt.switch(tt.eq(pclass, 0),
+                                                  [0.0249, 0.0398, 0.0299, 0.0, 0.005, 0.0, 0.0, 0.0249, 0.005, 0.0,
+                                                   0.0, 0.0348, 0.1294, 0.1194, 0.1343, 0.01, 0.005, 0.0945, 0.1095,
+                                                   0.1144, 0.005, 0.0299, 0.0149, 0.0149, 0.01, 0.0, 0.0448],
+                                                  tt.switch(tt.eq(pclass, 1),
+                                                            [0.0, 0.1339, 0.125, 0.1518, 0.1071, 0.0, 0.0, 0.2054,
+                                                             0.0089, 0.0, 0.0268, 0.0, 0.0, 0.0625, 0.0, 0.0, 0.0, 0.0,
+                                                             0.0089, 0.0, 0.0, 0.1429, 0.0, 0.0089, 0.0, 0.0, 0.0179],
+                                                            [0.0, 0.0347, 0.0289, 0.0116, 0.1503, 0.0116, 0.0058,
+                                                             0.0289, 0.2023, 0.0058, 0.1156, 0.0347, 0.0, 0.0, 0.0, 0.0,
+                                                             0.0, 0.0058, 0.0, 0.0, 0.0, 0.0173, 0.0462, 0.0289, 0.2081,
+                                                             0.0116, 0.052])))
+        has_cabin_number = pm.Categorical('has_cabin_number', p=tt.switch(tt.eq(pclass, 0), [0.1692, 0.8308],
+                                                                          tt.switch(tt.eq(pclass, 1), [0.8482, 0.1518],
+                                                                                    [0.948, 0.052])))
+        age = pm.Normal('age', mu=tt.switch(tt.eq(embarked, 0), tt.switch(tt.eq(pclass, 0), 36.3462,
+                                                                          tt.switch(tt.eq(pclass, 1), 20.5921,
+                                                                                    20.5546)),
+                                            tt.switch(tt.eq(embarked, 1), tt.switch(tt.eq(pclass, 0), 35.0,
+                                                                                    tt.switch(tt.eq(pclass, 1), 29.9406,
+                                                                                              27.8244)),
+                                                      tt.switch(tt.eq(pclass, 0), 35.7486,
+                                                                tt.switch(tt.eq(pclass, 1), 25.458, 23.4376)))),
+                        sigma=tt.switch(tt.eq(embarked, 0), tt.switch(tt.eq(pclass, 0), 12.6923,
+                                                                      tt.switch(tt.eq(pclass, 1), 10.5268, 11.7445)),
+                                        tt.switch(tt.eq(embarked, 1), tt.switch(tt.eq(pclass, 0), 2.8284,
+                                                                                tt.switch(tt.eq(pclass, 1), 0.0841,
+                                                                                          4.2584)),
+                                                  tt.switch(tt.eq(pclass, 0), 14.5895,
+                                                            tt.switch(tt.eq(pclass, 1), 14.4234, 11.2448)))))
+        ticket = pm.Normal('ticket', mu=tt.switch(tt.eq(pclass, 0), fare * 0.4452 + 85.533,
+                                                  tt.switch(tt.eq(pclass, 1), fare * -1.1782 + 203.294,
+                                                            fare * -2.3243 + 221.8102)),
+                           sigma=tt.switch(tt.eq(pclass, 0), 109.2471, tt.switch(tt.eq(pclass, 1), 85.7164, 57.0786)))
+
+    m = ProbabilisticPymc3Model(modelname, titanic_model)
+    m.nr_of_posterior_samples = sample_size
+    if fit:
+        m.fit(df, auto_extend=False)
+    return df, m
 
 #####################
 # continuous_variables = ["ticket"]
 # 376 parameter
 #####################
-def create_titanic_model(filename="", modelname="titanic_model", fit=True):
+def create_titanic_model_2(filename="", modelname="titanic_model_2", fit=True):
     # income is gaussian, depends on age
     if fit:
         modelname = modelname + '_fitted'
     # Set up shared variables
 
     titanic_model = pm.Model()
-    data = None
     with titanic_model:
         survived = pm.Categorical('survived', p=[0.0185, 0.9815])
         sex = pm.Categorical('sex', p=tt.switch(tt.eq(survived, 0), [0.1111, 0.8889], [0.6667, 0.3333]))
@@ -86,16 +172,16 @@
         #data = pm.trace_to_dataframe(pm.sample(10000))
         #data.sort_index(inplace=True)
     m = ProbabilisticPymc3Model(modelname, titanic_model)
-    m.nr_of_posterior_samples = 1000
-    if fit:
-        m.fit(data)
-    return data, m
+    m.nr_of_posterior_samples = sample_size
+    if fit:
+        m.fit(df, auto_extend=False)
+    return df, m
 
 ###############################################################
 # continuous_variables = ['age', 'fare', 'ticket']
 # 158 parameter
 ###############################################################
-def create_titanic_model2(filename="", modelname="titanic_model_2", fit=True):
+def create_titanic_model_3(filename="", modelname="titanic_model_3", fit=True):
     # income is gaussian, depends on age
     if fit:
         modelname = modelname + '_fitted'
@@ -157,21 +243,23 @@
                            sigma=tt.switch(tt.eq(pclass, 0), 109.2471, tt.switch(tt.eq(pclass, 1), 85.7164, 57.0786)))
 
     m = ProbabilisticPymc3Model(modelname, titanic_model)
-    m.nr_of_posterior_samples = 1000
-    import pandas as pd
-
-    filepath = os.path.join(os.path.dirname(__file__), "titanic_cleaned.csv")
-    df = pd.read_csv(filepath)
+    m.nr_of_posterior_samples = sample_size
+    # import pandas as pd
+
+    # filepath = os.path.join(os.path.dirname(__file__), "titanic_cleaned.csv")
+    # df = pd.read_csv(filepath)
     if fit:
         m.fit(df, auto_extend=False)
     return df, m
+
+
 
 ###############################################################
 # continuous_variables = ['age', 'fare', 'ticket']
 # whitelist = [("pclass", "survived"), ("sex", "survived")]
 # 159 parameter
 ###############################################################
-def create_titanic_model3(filename="", modelname="titanic_model_3", fit=True):
+def create_titanic_model_4(filename="", modelname="titanic_model_4", fit=True):
     # income is gaussian, depends on age
     if fit:
         modelname = modelname + '_fitted'
@@ -233,17 +321,18 @@
                            sigma=tt.switch(tt.eq(pclass, 0), 109.2471, tt.switch(tt.eq(pclass, 1), 85.7164, 57.0786)))
 
     m = ProbabilisticPymc3Model(modelname, titanic_model)
-    m.nr_of_posterior_samples = 1000
-    if fit:
-        m.fit(data)
-    return data, m
+    m.nr_of_posterior_samples = sample_size
+    if fit:
+        m.fit(df, auto_extend=False)
+    return df, m
+
 
 ###############################################################
 # continuous_variables = ['age', 'fare', 'ticket']
 # whitelist = [("pclass", "survived"), ("sex", "survived")]
 # 167 parameter
 ###############################################################
-def create_titanic_model4(filename="", modelname="titanic_model_4", fit=True):
+def create_titanic_model_5(filename="", modelname="titanic_model_5", fit=True):
     # income is gaussian, depends on age
     if fit:
         modelname = modelname + '_fitted'
@@ -308,400 +397,6 @@
                                                             fare * -2.3243 + 221.8102)),
                            sigma=tt.switch(tt.eq(pclass, 0), 109.2471, tt.switch(tt.eq(pclass, 1), 85.7164, 57.0786)))
 
-    m = ProbabilisticPymc3Model(modelname, titanic_model)
-    m.nr_of_posterior_samples = 1000
-    if fit:
-        m.fit(data)
-    return data, m
-
-=======
-#!usr/bin/python
-# -*- coding: utf-8 -*-import string
-
-import numpy as np
-import pandas as pd
-import pymc3 as pm
-import theano.tensor as tt
-import theano
-
-import math
-import os
-
-from mb_modelbase.models_core.pyMC3_model import ProbabilisticPymc3Model
-
-import pandas as pd
-
-filepath = os.path.join(os.path.dirname(__file__), "titanic_cleaned.csv")
-df = pd.read_csv(filepath)
-
-sample_size = 100000
-
-
-###############################################################
-# 158 parameter
-# continuous_variables = ['age', 'fare', 'ticket']
-###############################################################
-def create_titanic_model_1(filename="", modelname="titanic_model_1", fit=True):
-    if fit:
-        modelname = modelname + '_fitted'
-    # Set up shared variables
-    import pymc3 as pm
-    titanic_model = pm.Model()
-    data = None
-    with titanic_model:
-        survived = pm.Categorical('survived', p=[0.0185, 0.9815])
-        sex = pm.Categorical('sex', p=tt.switch(tt.eq(survived, 0), [0.1111, 0.8889], [0.6667, 0.3333]))
-        sibsp = pm.Categorical('sibsp', p=[0.6111, 0.3354, 0.0391, 0.0082, 0.0062])
-        parch = pm.Categorical('parch', p=[0.6667, 0.2016, 0.1173, 0.0103, 0.0021, 0.0021])
-        pclass = pm.Categorical('pclass',
-                                p=tt.switch(tt.eq(sex, 0), [0.4326, 0.2696, 0.2978], [0.3772, 0.1557, 0.4671]))
-        fare = pm.Normal('fare', mu=tt.switch(tt.eq(sex, 0), tt.switch(tt.eq(pclass, 0), 108.8666,
-                                                                       tt.switch(tt.eq(pclass, 1), 24.1183, 12.5147)),
-                                              tt.switch(tt.eq(pclass, 0), 72.0712,
-                                                        tt.switch(tt.eq(pclass, 1), 20.2144, 14.015))),
-                         sigma=tt.switch(tt.eq(sex, 0), tt.switch(tt.eq(pclass, 0), 83.3719,
-                                                                  tt.switch(tt.eq(pclass, 1), 11.9473, 5.838)),
-                                         tt.switch(tt.eq(pclass, 0), 91.1007,
-                                                   tt.switch(tt.eq(pclass, 1), 9.2129, 13.3239))))
-        embarked = pm.Categorical('embarked', p=tt.switch(tt.eq(pclass, 0), [0.4876, 0.01, 0.5025],
-                                                          tt.switch(tt.eq(pclass, 1), [0.1339, 0.0179, 0.8482],
-                                                                    [0.2081, 0.1965, 0.5954])))
-        boat = pm.Categorical('boat', p=tt.switch(tt.eq(pclass, 0),
-                                                  [0.0249, 0.0398, 0.0299, 0.0, 0.005, 0.0, 0.0, 0.0249, 0.005, 0.0,
-                                                   0.0, 0.0348, 0.1294, 0.1194, 0.1343, 0.01, 0.005, 0.0945, 0.1095,
-                                                   0.1144, 0.005, 0.0299, 0.0149, 0.0149, 0.01, 0.0, 0.0448],
-                                                  tt.switch(tt.eq(pclass, 1),
-                                                            [0.0, 0.1339, 0.125, 0.1518, 0.1071, 0.0, 0.0, 0.2054,
-                                                             0.0089, 0.0, 0.0268, 0.0, 0.0, 0.0625, 0.0, 0.0, 0.0, 0.0,
-                                                             0.0089, 0.0, 0.0, 0.1429, 0.0, 0.0089, 0.0, 0.0, 0.0179],
-                                                            [0.0, 0.0347, 0.0289, 0.0116, 0.1503, 0.0116, 0.0058,
-                                                             0.0289, 0.2023, 0.0058, 0.1156, 0.0347, 0.0, 0.0, 0.0, 0.0,
-                                                             0.0, 0.0058, 0.0, 0.0, 0.0, 0.0173, 0.0462, 0.0289, 0.2081,
-                                                             0.0116, 0.052])))
-        has_cabin_number = pm.Categorical('has_cabin_number', p=tt.switch(tt.eq(pclass, 0), [0.1692, 0.8308],
-                                                                          tt.switch(tt.eq(pclass, 1), [0.8482, 0.1518],
-                                                                                    [0.948, 0.052])))
-        age = pm.Normal('age', mu=tt.switch(tt.eq(embarked, 0), tt.switch(tt.eq(pclass, 0), 36.3462,
-                                                                          tt.switch(tt.eq(pclass, 1), 20.5921,
-                                                                                    20.5546)),
-                                            tt.switch(tt.eq(embarked, 1), tt.switch(tt.eq(pclass, 0), 35.0,
-                                                                                    tt.switch(tt.eq(pclass, 1), 29.9406,
-                                                                                              27.8244)),
-                                                      tt.switch(tt.eq(pclass, 0), 35.7486,
-                                                                tt.switch(tt.eq(pclass, 1), 25.458, 23.4376)))),
-                        sigma=tt.switch(tt.eq(embarked, 0), tt.switch(tt.eq(pclass, 0), 12.6923,
-                                                                      tt.switch(tt.eq(pclass, 1), 10.5268, 11.7445)),
-                                        tt.switch(tt.eq(embarked, 1), tt.switch(tt.eq(pclass, 0), 2.8284,
-                                                                                tt.switch(tt.eq(pclass, 1), 0.0841,
-                                                                                          4.2584)),
-                                                  tt.switch(tt.eq(pclass, 0), 14.5895,
-                                                            tt.switch(tt.eq(pclass, 1), 14.4234, 11.2448)))))
-        ticket = pm.Normal('ticket', mu=tt.switch(tt.eq(pclass, 0), fare * 0.4452 + 85.533,
-                                                  tt.switch(tt.eq(pclass, 1), fare * -1.1782 + 203.294,
-                                                            fare * -2.3243 + 221.8102)),
-                           sigma=tt.switch(tt.eq(pclass, 0), 109.2471, tt.switch(tt.eq(pclass, 1), 85.7164, 57.0786)))
-
-    m = ProbabilisticPymc3Model(modelname, titanic_model)
-    m.nr_of_posterior_samples = sample_size
-    if fit:
-        m.fit(df, auto_extend=False)
-    return df, m
-
-#####################
-# continuous_variables = ["ticket"]
-# 376 parameter
-#####################
-def create_titanic_model_2(filename="", modelname="titanic_model_2", fit=True):
-    # income is gaussian, depends on age
-    if fit:
-        modelname = modelname + '_fitted'
-    # Set up shared variables
-
-    titanic_model = pm.Model()
-    data = None
-    with titanic_model:
-        survived = pm.Categorical('survived', p=[0.0185, 0.9815])
-        sex = pm.Categorical('sex', p=tt.switch(tt.eq(survived, 0), [0.1111, 0.8889], [0.6667, 0.3333]))
-        age = pm.Categorical('age',
-                             p=[0.0021, 0.0021, 0.0021, 0.0041, 0.0062, 0.0041, 0.0144, 0.0082, 0.0103, 0.0144, 0.0082,
-                                0.0062, 0.0041, 0.0082, 0.0082, 0.0021, 0.0062, 0.0062, 0.0062, 0.0062, 0.0165, 0.0123,
-                                0.0267, 0.0226, 0.0165, 0.0226, 0.0412, 0.0185, 0.0453, 0.0247, 0.0206, 0.0267, 0.0144,
-                                0.0267, 0.142, 0.0309, 0.0226, 0.0247, 0.0021, 0.0165, 0.0123, 0.0267, 0.0329, 0.0021,
-                                0.0041, 0.0123, 0.0165, 0.0123, 0.0041, 0.0082, 0.0062, 0.0062, 0.0288, 0.0041, 0.0206,
-                                0.0103, 0.0123, 0.0062, 0.0062, 0.0082, 0.0103, 0.0082, 0.0041, 0.0062, 0.0021, 0.0082,
-                                0.0041, 0.0041, 0.0041, 0.0021, 0.0021])
-        sibsp = pm.Categorical('sibsp', p=[0.6111, 0.3354, 0.0391, 0.0082, 0.0062])
-        parch = pm.Categorical('parch', p=[0.6667, 0.2016, 0.1173, 0.0103, 0.0021, 0.0021])
-        fare = pm.Categorical('fare',
-                              p=[0.0041, 0.0021, 0.0021, 0.0021, 0.0021, 0.0021, 0.0103, 0.0123, 0.0062, 0.0021, 0.0041,
-                                 0.0021, 0.0062, 0.0021, 0.0021, 0.0062, 0.0021, 0.0309, 0.0144, 0.0021, 0.0103, 0.0021,
-                                 0.0021, 0.0082, 0.0062, 0.0021, 0.0021, 0.0144, 0.0165, 0.0021, 0.0041, 0.0021, 0.0021,
-                                 0.0021, 0.0041, 0.0062, 0.0021, 0.0021, 0.0226, 0.0062, 0.0041, 0.0021, 0.0041, 0.0041,
-                                 0.0082, 0.0021, 0.0329, 0.0041, 0.0041, 0.0021, 0.0062, 0.0041, 0.0021, 0.0021, 0.0021,
-                                 0.0041, 0.0123, 0.0062, 0.0041, 0.0062, 0.0041, 0.0041, 0.0062, 0.0021, 0.0062, 0.0062,
-                                 0.0041, 0.0062, 0.0021, 0.0082, 0.0041, 0.0021, 0.0041, 0.0062, 0.0103, 0.0062, 0.0062,
-                                 0.0103, 0.0062, 0.0021, 0.0021, 0.0021, 0.0021, 0.0041, 0.037, 0.0082, 0.0021, 0.0062,
-                                 0.0021, 0.0206, 0.0021, 0.0021, 0.0123, 0.0062, 0.0021, 0.0021, 0.0062, 0.0041, 0.0123,
-                                 0.0082, 0.0021, 0.0041, 0.0062, 0.0021, 0.0041, 0.0041, 0.0062, 0.0062, 0.0041, 0.0123,
-                                 0.0041, 0.0041, 0.0062, 0.0021, 0.0021, 0.0041, 0.0021, 0.0082, 0.0082, 0.0082, 0.0041,
-                                 0.0082, 0.0021, 0.0123, 0.0041, 0.0041, 0.0041, 0.0041, 0.0062, 0.0021, 0.0021, 0.0021,
-                                 0.0021, 0.0041, 0.0062, 0.0021, 0.0041, 0.0021, 0.0021, 0.0021, 0.0021, 0.0041, 0.0062,
-                                 0.0062, 0.0041, 0.0041, 0.0062, 0.0041, 0.0041, 0.0062, 0.0021, 0.0041, 0.0103, 0.0021,
-                                 0.0062, 0.0041, 0.0082, 0.0041, 0.0041, 0.0041, 0.0041, 0.0062, 0.0041, 0.0082, 0.0041,
-                                 0.0103, 0.0062, 0.0021, 0.0021, 0.0062, 0.0041, 0.0062, 0.0082, 0.0041, 0.0021, 0.0062,
-                                 0.0041, 0.0123, 0.0082, 0.0082])
-        pclass = pm.Categorical('pclass',
-                                p=tt.switch(tt.eq(sex, 0), [0.4326, 0.2696, 0.2978], [0.3772, 0.1557, 0.4671]))
-        ticket = pm.Normal('ticket',
-                           mu=tt.switch(tt.eq(pclass, 0), 128.8706, tt.switch(tt.eq(pclass, 1), 175.9464, 191.1503)),
-                           sigma=tt.switch(tt.eq(pclass, 0), 115.7033, tt.switch(tt.eq(pclass, 1), 86.3896, 61.4168)))
-        embarked = pm.Categorical('embarked', p=tt.switch(tt.eq(pclass, 0), [0.4876, 0.01, 0.5025],
-                                                          tt.switch(tt.eq(pclass, 1), [0.1339, 0.0179, 0.8482],
-                                                                    [0.2081, 0.1965, 0.5954])))
-        boat = pm.Categorical('boat', p=tt.switch(tt.eq(pclass, 0),
-                                                  [0.0249, 0.0398, 0.0299, 0.0, 0.005, 0.0, 0.0, 0.0249, 0.005, 0.0,
-                                                   0.0, 0.0348, 0.1294, 0.1194, 0.1343, 0.01, 0.005, 0.0945, 0.1095,
-                                                   0.1144, 0.005, 0.0299, 0.0149, 0.0149, 0.01, 0.0, 0.0448],
-                                                  tt.switch(tt.eq(pclass, 1),
-                                                            [0.0, 0.1339, 0.125, 0.1518, 0.1071, 0.0, 0.0, 0.2054,
-                                                             0.0089, 0.0, 0.0268, 0.0, 0.0, 0.0625, 0.0, 0.0, 0.0, 0.0,
-                                                             0.0089, 0.0, 0.0, 0.1429, 0.0, 0.0089, 0.0, 0.0, 0.0179],
-                                                            [0.0, 0.0347, 0.0289, 0.0116, 0.1503, 0.0116, 0.0058,
-                                                             0.0289, 0.2023, 0.0058, 0.1156, 0.0347, 0.0, 0.0, 0.0, 0.0,
-                                                             0.0, 0.0058, 0.0, 0.0, 0.0, 0.0173, 0.0462, 0.0289, 0.2081,
-                                                             0.0116, 0.052])))
-        has_cabin_number = pm.Categorical('has_cabin_number', p=tt.switch(tt.eq(pclass, 0), [0.1692, 0.8308],
-                                                                          tt.switch(tt.eq(pclass, 1), [0.8482, 0.1518],
-                                                                                    [0.948, 0.052])))
-
-        #data = pm.trace_to_dataframe(pm.sample(10000))
-        #data.sort_index(inplace=True)
-    m = ProbabilisticPymc3Model(modelname, titanic_model)
-    m.nr_of_posterior_samples = sample_size
-    if fit:
-        m.fit(df, auto_extend=False)
-    return df, m
-
-###############################################################
-# continuous_variables = ['age', 'fare', 'ticket']
-# 158 parameter
-###############################################################
-def create_titanic_model_3(filename="", modelname="titanic_model_3", fit=True):
-    # income is gaussian, depends on age
-    if fit:
-        modelname = modelname + '_fitted'
-    # Set up shared variables
-
-    # define model explicitely (no fitting to data with pymc3)
-    titanic_model = pm.Model()
-    with titanic_model:
-        survived = pm.Categorical('survived', p=[0.0185, 0.9815])
-        sex = pm.Categorical('sex', p=tt.switch(tt.eq(survived, 0), [0.1111, 0.8889], [0.6667, 0.3333]))
-        sibsp = pm.Categorical('sibsp', p=[0.6111, 0.3354, 0.0391, 0.0082, 0.0062])
-        parch = pm.Categorical('parch', p=[0.6667, 0.2016, 0.1173, 0.0103, 0.0021, 0.0021])
-        pclass = pm.Categorical('pclass',
-                                p=tt.switch(tt.eq(sex, 0), [0.4326, 0.2696, 0.2978], [0.3772, 0.1557, 0.4671]))
-        fare = pm.Normal('fare', mu=tt.switch(tt.eq(sex, 0), tt.switch(tt.eq(pclass, 0), 108.8666,
-                                                                       tt.switch(tt.eq(pclass, 1), 24.1183, 12.5147)),
-                                              tt.switch(tt.eq(pclass, 0), 72.0712,
-                                                        tt.switch(tt.eq(pclass, 1), 20.2144, 14.015))),
-                         sigma=tt.switch(tt.eq(sex, 0), tt.switch(tt.eq(pclass, 0), 83.3719,
-                                                                  tt.switch(tt.eq(pclass, 1), 11.9473, 5.838)),
-                                         tt.switch(tt.eq(pclass, 0), 91.1007,
-                                                   tt.switch(tt.eq(pclass, 1), 9.2129, 13.3239))))
-        embarked = pm.Categorical('embarked', p=tt.switch(tt.eq(pclass, 0), [0.4876, 0.01, 0.5025],
-                                                          tt.switch(tt.eq(pclass, 1), [0.1339, 0.0179, 0.8482],
-                                                                    [0.2081, 0.1965, 0.5954])))
-        boat = pm.Categorical('boat', p=tt.switch(tt.eq(pclass, 0),
-                                                  [0.0249, 0.0398, 0.0299, 0.0, 0.005, 0.0, 0.0, 0.0249, 0.005, 0.0,
-                                                   0.0, 0.0348, 0.1294, 0.1194, 0.1343, 0.01, 0.005, 0.0945, 0.1095,
-                                                   0.1144, 0.005, 0.0299, 0.0149, 0.0149, 0.01, 0.0, 0.0448],
-                                                  tt.switch(tt.eq(pclass, 1),
-                                                            [0.0, 0.1339, 0.125, 0.1518, 0.1071, 0.0, 0.0, 0.2054,
-                                                             0.0089, 0.0, 0.0268, 0.0, 0.0, 0.0625, 0.0, 0.0, 0.0, 0.0,
-                                                             0.0089, 0.0, 0.0, 0.1429, 0.0, 0.0089, 0.0, 0.0, 0.0179],
-                                                            [0.0, 0.0347, 0.0289, 0.0116, 0.1503, 0.0116, 0.0058,
-                                                             0.0289, 0.2023, 0.0058, 0.1156, 0.0347, 0.0, 0.0, 0.0, 0.0,
-                                                             0.0, 0.0058, 0.0, 0.0, 0.0, 0.0173, 0.0462, 0.0289, 0.2081,
-                                                             0.0116, 0.052])))
-        has_cabin_number = pm.Categorical('has_cabin_number', p=tt.switch(tt.eq(pclass, 0), [0.1692, 0.8308],
-                                                                          tt.switch(tt.eq(pclass, 1), [0.8482, 0.1518],
-                                                                                    [0.948, 0.052])))
-        age = pm.Normal('age', mu=tt.switch(tt.eq(embarked, 0), tt.switch(tt.eq(pclass, 0), 36.3462,
-                                                                          tt.switch(tt.eq(pclass, 1), 20.5921,
-                                                                                    20.5546)),
-                                            tt.switch(tt.eq(embarked, 1), tt.switch(tt.eq(pclass, 0), 35.0,
-                                                                                    tt.switch(tt.eq(pclass, 1), 29.9406,
-                                                                                              27.8244)),
-                                                      tt.switch(tt.eq(pclass, 0), 35.7486,
-                                                                tt.switch(tt.eq(pclass, 1), 25.458, 23.4376)))),
-                        sigma=tt.switch(tt.eq(embarked, 0), tt.switch(tt.eq(pclass, 0), 12.6923,
-                                                                      tt.switch(tt.eq(pclass, 1), 10.5268, 11.7445)),
-                                        tt.switch(tt.eq(embarked, 1), tt.switch(tt.eq(pclass, 0), 2.8284,
-                                                                                tt.switch(tt.eq(pclass, 1), 0.0841,
-                                                                                          4.2584)),
-                                                  tt.switch(tt.eq(pclass, 0), 14.5895,
-                                                            tt.switch(tt.eq(pclass, 1), 14.4234, 11.2448)))))
-        ticket = pm.Normal('ticket', mu=tt.switch(tt.eq(pclass, 0), fare * 0.4452 + 85.533,
-                                                  tt.switch(tt.eq(pclass, 1), fare * -1.1782 + 203.294,
-                                                            fare * -2.3243 + 221.8102)),
-                           sigma=tt.switch(tt.eq(pclass, 0), 109.2471, tt.switch(tt.eq(pclass, 1), 85.7164, 57.0786)))
-
-    m = ProbabilisticPymc3Model(modelname, titanic_model)
-    m.nr_of_posterior_samples = sample_size
-    # import pandas as pd
-
-    # filepath = os.path.join(os.path.dirname(__file__), "titanic_cleaned.csv")
-    # df = pd.read_csv(filepath)
-    if fit:
-        m.fit(df, auto_extend=False)
-    return df, m
-
-
-
-###############################################################
-# continuous_variables = ['age', 'fare', 'ticket']
-# whitelist = [("pclass", "survived"), ("sex", "survived")]
-# 159 parameter
-###############################################################
-def create_titanic_model_4(filename="", modelname="titanic_model_4", fit=True):
-    # income is gaussian, depends on age
-    if fit:
-        modelname = modelname + '_fitted'
-    # Set up shared variables
-
-    titanic_model = pm.Model()
-    data = None
-    with titanic_model:
-        pclass = pm.Categorical('pclass', p=[0.4136, 0.2305, 0.356])
-        sex = pm.Categorical('sex', p=tt.switch(tt.eq(pclass, 0), [0.6866, 0.3134],
-                                                tt.switch(tt.eq(pclass, 1), [0.7679, 0.2321], [0.5491, 0.4509])))
-        sibsp = pm.Categorical('sibsp', p=[0.6111, 0.3354, 0.0391, 0.0082, 0.0062])
-        parch = pm.Categorical('parch', p=[0.6667, 0.2016, 0.1173, 0.0103, 0.0021, 0.0021])
-        fare = pm.Normal('fare', mu=tt.switch(tt.eq(sex, 0), tt.switch(tt.eq(pclass, 0), 108.8666,
-                                                                       tt.switch(tt.eq(pclass, 1), 24.1183, 12.5147)),
-                                              tt.switch(tt.eq(pclass, 0), 72.0712,
-                                                        tt.switch(tt.eq(pclass, 1), 20.2144, 14.015))),
-                         sigma=tt.switch(tt.eq(sex, 0), tt.switch(tt.eq(pclass, 0), 83.3719,
-                                                                  tt.switch(tt.eq(pclass, 1), 11.9473, 5.838)),
-                                         tt.switch(tt.eq(pclass, 0), 91.1007,
-                                                   tt.switch(tt.eq(pclass, 1), 9.2129, 13.3239))))
-        embarked = pm.Categorical('embarked', p=tt.switch(tt.eq(pclass, 0), [0.4876, 0.01, 0.5025],
-                                                          tt.switch(tt.eq(pclass, 1), [0.1339, 0.0179, 0.8482],
-                                                                    [0.2081, 0.1965, 0.5954])))
-        boat = pm.Categorical('boat', p=tt.switch(tt.eq(pclass, 0),
-                                                  [0.0249, 0.0398, 0.0299, 0.0, 0.005, 0.0, 0.0, 0.0249, 0.005, 0.0,
-                                                   0.0, 0.0348, 0.1294, 0.1194, 0.1343, 0.01, 0.005, 0.0945, 0.1095,
-                                                   0.1144, 0.005, 0.0299, 0.0149, 0.0149, 0.01, 0.0, 0.0448],
-                                                  tt.switch(tt.eq(pclass, 1),
-                                                            [0.0, 0.1339, 0.125, 0.1518, 0.1071, 0.0, 0.0, 0.2054,
-                                                             0.0089, 0.0, 0.0268, 0.0, 0.0, 0.0625, 0.0, 0.0, 0.0, 0.0,
-                                                             0.0089, 0.0, 0.0, 0.1429, 0.0, 0.0089, 0.0, 0.0, 0.0179],
-                                                            [0.0, 0.0347, 0.0289, 0.0116, 0.1503, 0.0116, 0.0058,
-                                                             0.0289, 0.2023, 0.0058, 0.1156, 0.0347, 0.0, 0.0, 0.0, 0.0,
-                                                             0.0, 0.0058, 0.0, 0.0, 0.0, 0.0173, 0.0462, 0.0289, 0.2081,
-                                                             0.0116, 0.052])))
-        has_cabin_number = pm.Categorical('has_cabin_number', p=tt.switch(tt.eq(pclass, 0), [0.1692, 0.8308],
-                                                                          tt.switch(tt.eq(pclass, 1), [0.8482, 0.1518],
-                                                                                    [0.948, 0.052])))
-        survived = pm.Categorical('survived', p=tt.switch(tt.eq(sex, 0), [0.0031, 0.9969], [0.0479, 0.9521]))
-        age = pm.Normal('age', mu=tt.switch(tt.eq(embarked, 0), tt.switch(tt.eq(pclass, 0), 36.3462,
-                                                                          tt.switch(tt.eq(pclass, 1), 20.5921,
-                                                                                    20.5546)),
-                                            tt.switch(tt.eq(embarked, 1), tt.switch(tt.eq(pclass, 0), 35.0,
-                                                                                    tt.switch(tt.eq(pclass, 1), 29.9406,
-                                                                                              27.8244)),
-                                                      tt.switch(tt.eq(pclass, 0), 35.7486,
-                                                                tt.switch(tt.eq(pclass, 1), 25.458, 23.4376)))),
-                        sigma=tt.switch(tt.eq(embarked, 0), tt.switch(tt.eq(pclass, 0), 12.6923,
-                                                                      tt.switch(tt.eq(pclass, 1), 10.5268, 11.7445)),
-                                        tt.switch(tt.eq(embarked, 1), tt.switch(tt.eq(pclass, 0), 2.8284,
-                                                                                tt.switch(tt.eq(pclass, 1), 0.0841,
-                                                                                          4.2584)),
-                                                  tt.switch(tt.eq(pclass, 0), 14.5895,
-                                                            tt.switch(tt.eq(pclass, 1), 14.4234, 11.2448)))))
-        ticket = pm.Normal('ticket', mu=tt.switch(tt.eq(pclass, 0), fare * 0.4452 + 85.533,
-                                                  tt.switch(tt.eq(pclass, 1), fare * -1.1782 + 203.294,
-                                                            fare * -2.3243 + 221.8102)),
-                           sigma=tt.switch(tt.eq(pclass, 0), 109.2471, tt.switch(tt.eq(pclass, 1), 85.7164, 57.0786)))
-
-    m = ProbabilisticPymc3Model(modelname, titanic_model)
-    m.nr_of_posterior_samples = sample_size
-    if fit:
-        m.fit(df, auto_extend=False)
-    return df, m
-
-
-###############################################################
-# continuous_variables = ['age', 'fare', 'ticket']
-# whitelist = [("pclass", "survived"), ("sex", "survived")]
-# 167 parameter
-###############################################################
-def create_titanic_model_5(filename="", modelname="titanic_model_5", fit=True):
-    # income is gaussian, depends on age
-    if fit:
-        modelname = modelname + '_fitted'
-    # Set up shared variables
-
-    titanic_model = pm.Model()
-    data = None
-    with titanic_model:
-        pclass = pm.Categorical('pclass', p=[0.4136, 0.2305, 0.356])
-        sex = pm.Categorical('sex', p=tt.switch(tt.eq(pclass, 0), [0.6866, 0.3134],
-                                                tt.switch(tt.eq(pclass, 1), [0.7679, 0.2321], [0.5491, 0.4509])))
-        sibsp = pm.Categorical('sibsp', p=[0.6111, 0.3354, 0.0391, 0.0082, 0.0062])
-        parch = pm.Categorical('parch', p=[0.6667, 0.2016, 0.1173, 0.0103, 0.0021, 0.0021])
-        fare = pm.Normal('fare', mu=tt.switch(tt.eq(sex, 0), tt.switch(tt.eq(pclass, 0), 108.8666,
-                                                                       tt.switch(tt.eq(pclass, 1), 24.1183, 12.5147)),
-                                              tt.switch(tt.eq(pclass, 0), 72.0712,
-                                                        tt.switch(tt.eq(pclass, 1), 20.2144, 14.015))),
-                         sigma=tt.switch(tt.eq(sex, 0), tt.switch(tt.eq(pclass, 0), 83.3719,
-                                                                  tt.switch(tt.eq(pclass, 1), 11.9473, 5.838)),
-                                         tt.switch(tt.eq(pclass, 0), 91.1007,
-                                                   tt.switch(tt.eq(pclass, 1), 9.2129, 13.3239))))
-        embarked = pm.Categorical('embarked', p=tt.switch(tt.eq(pclass, 0), [0.4876, 0.01, 0.5025],
-                                                          tt.switch(tt.eq(pclass, 1), [0.1339, 0.0179, 0.8482],
-                                                                    [0.2081, 0.1965, 0.5954])))
-        boat = pm.Categorical('boat', p=tt.switch(tt.eq(pclass, 0),
-                                                  [0.0249, 0.0398, 0.0299, 0.0, 0.005, 0.0, 0.0, 0.0249, 0.005, 0.0,
-                                                   0.0, 0.0348, 0.1294, 0.1194, 0.1343, 0.01, 0.005, 0.0945, 0.1095,
-                                                   0.1144, 0.005, 0.0299, 0.0149, 0.0149, 0.01, 0.0, 0.0448],
-                                                  tt.switch(tt.eq(pclass, 1),
-                                                            [0.0, 0.1339, 0.125, 0.1518, 0.1071, 0.0, 0.0, 0.2054,
-                                                             0.0089, 0.0, 0.0268, 0.0, 0.0, 0.0625, 0.0, 0.0, 0.0, 0.0,
-                                                             0.0089, 0.0, 0.0, 0.1429, 0.0, 0.0089, 0.0, 0.0, 0.0179],
-                                                            [0.0, 0.0347, 0.0289, 0.0116, 0.1503, 0.0116, 0.0058,
-                                                             0.0289, 0.2023, 0.0058, 0.1156, 0.0347, 0.0, 0.0, 0.0, 0.0,
-                                                             0.0, 0.0058, 0.0, 0.0, 0.0, 0.0173, 0.0462, 0.0289, 0.2081,
-                                                             0.0116, 0.052])))
-        has_cabin_number = pm.Categorical('has_cabin_number', p=tt.switch(tt.eq(pclass, 0), [0.1692, 0.8308],
-                                                                          tt.switch(tt.eq(pclass, 1), [0.8482, 0.1518],
-                                                                                    [0.948, 0.052])))
-        survived = pm.Categorical('survived',
-                                  p=tt.switch(tt.eq(pclass, 0), tt.switch(tt.eq(sex, 0), [0.0, 1.0], [0.0317, 0.9683]),
-                                              tt.switch(tt.eq(pclass, 1),
-                                                        tt.switch(tt.eq(sex, 0), [0.0, 1.0], [0.0385, 0.9615]),
-                                                        tt.switch(tt.eq(sex, 0), [0.0105, 0.9895], [0.0641, 0.9359]))))
-        age = pm.Normal('age', mu=tt.switch(tt.eq(embarked, 0), tt.switch(tt.eq(pclass, 0), 36.3462,
-                                                                          tt.switch(tt.eq(pclass, 1), 20.5921,
-                                                                                    20.5546)),
-                                            tt.switch(tt.eq(embarked, 1), tt.switch(tt.eq(pclass, 0), 35.0,
-                                                                                    tt.switch(tt.eq(pclass, 1), 29.9406,
-                                                                                              27.8244)),
-                                                      tt.switch(tt.eq(pclass, 0), 35.7486,
-                                                                tt.switch(tt.eq(pclass, 1), 25.458, 23.4376)))),
-                        sigma=tt.switch(tt.eq(embarked, 0), tt.switch(tt.eq(pclass, 0), 12.6923,
-                                                                      tt.switch(tt.eq(pclass, 1), 10.5268, 11.7445)),
-                                        tt.switch(tt.eq(embarked, 1), tt.switch(tt.eq(pclass, 0), 2.8284,
-                                                                                tt.switch(tt.eq(pclass, 1), 0.0841,
-                                                                                          4.2584)),
-                                                  tt.switch(tt.eq(pclass, 0), 14.5895,
-                                                            tt.switch(tt.eq(pclass, 1), 14.4234, 11.2448)))))
-        ticket = pm.Normal('ticket', mu=tt.switch(tt.eq(pclass, 0), fare * 0.4452 + 85.533,
-                                                  tt.switch(tt.eq(pclass, 1), fare * -1.1782 + 203.294,
-                                                            fare * -2.3243 + 221.8102)),
-                           sigma=tt.switch(tt.eq(pclass, 0), 109.2471, tt.switch(tt.eq(pclass, 1), 85.7164, 57.0786)))
-
 
     data_map = {}
 
@@ -724,4 +419,16 @@
     if fit:
         m.fit(df, auto_extend=False)
     return df, m
->>>>>>> ba2690ab
+
+
+if __name__ == '__main__':
+    # create original data from backmapping
+    from mb_modelbase.utils.data_type_mapper import DataTypeMapper
+    dtm = DataTypeMapper()
+    for name, map_ in titanic_backward_map.items():
+        dtm.set_map(forward='auto', backward=map_, name=name)
+    basepath = os.path.dirname(__file__)
+    df = pd.read_csv(os.path.join(basepath, 'titanic_cleaned.csv'))
+    df_orig = dtm.backward(df, inplace=False)
+    df_orig.to_csv(os.path.join(basepath, 'titanic_original.csv'), index=False)
+    pass
