--- conflicted
+++ resolved
@@ -11,7 +11,7 @@
 from mb_modelbase.utils import utils, ActivityLogger
 from mb_modelbase.server import modelbase as mbase
 
-from mb_modelbase.utils.utils import is_running_in_debug_mode
+#from mb_modelbase.utils.utils import is_running_in_debug_mode
 # if is_running_in_debug_mode():
 #     print("running in debug mode!")
 #     import mb_modelbase.models_core.models_debug
@@ -95,61 +95,6 @@
             return msg, 400
 
 
-<<<<<<< HEAD
-# user activity logger
-@app.route('/activitylogger', methods=['POST'])
-@cross_origin()  # allows cross origin requests
-def activitylogger_service():
-    # log as requested
-    try:
-        activity = request.get_json()
-        logger.debug('received LOG:' + str(activity))
-        activitylogger.log(activity)
-        return json.dumps({'STATUS': 'success'})
-    except Exception as inst:
-        msg = "failed to log: " + str(inst)
-        logger.error(msg + "\n" + traceback.format_exc())
-        return msg, 400
-
-
-# the webclient
-@app.route('/webquery', methods=['GET'])
-@cross_origin()  # allows cross origin requests
-def webquery_service():
-    return app.send_static_file('webqueryclient.html')
-
-
-# route that returns a valid sample query
-"""@app.route('/sample_query', methods=['GET', 'POST'])
-@cross_origin()  # allows cross origin requests
-def sample_query():
-    if request.method == 'GET':
-        return "send a POST request to this url to get a valid query that you can use at the '/webservice' interface"
-    else:
-        filepath = 'test-model-query_03.json'
-        # open file, read as json
-        query = json.load(open(filepath))
-        # serialize to string and return
-        return json.dumps(query)
-"""
-
-# a "playground" webservice interface
-"""@app.route('/playground', methods=['GET', 'POST'])
-def playground():
-    # return usage information
-    if request.method == 'GET':
-        return "this is just for playing around and testing how HTTP POST is working..."
-    # handle model request
-    else:
-        result = '{"age":[0,5,2,3,2,561,0], "income":[1,2,3,4,5,6,7]}'
-        return result
-"""
-
-# trigger to start the web server if this script is run
-if __name__ == "__main__":
-    import argparse
-    # import pdb
-=======
 def add_webquery_module():
     # the webclient
     cfg_webquery = cfg['modules']['webquery']
@@ -157,7 +102,6 @@
     @cross_origin()  # allows cross origin requests
     def webquery_service():
         return app.send_static_file('webqueryclient.html')
->>>>>>> 7b7f15d9
 
 
 def init():
@@ -183,17 +127,6 @@
     if cfg['modules']['webquery']['enable']:
         add_webquery_module()
 
-<<<<<<< HEAD
-    # enable https / ssl certifacte support
-    context = ('/opt/lumen/ssl/modelvalidation.mooo.com/fullchain.pem', '/opt/lumen/ssl/modelvalidation.mooo.com/privkey.pem')
-    # context = ('/opt/lumen/ssl/lumen.inf-i2.uni-jena.de.ca', '/opt/lumen/ssl/lumen.inf-i2.uni-jena.de.key')
-    logger.info("web server running...")
-    app.run(host='0.0.0.0', port=8080, ssl_context=context, threaded=True)
-
-    #logger.info("web server running...")
-    #app.run()
-    #pdb.run('app.run()')
-=======
 
 # trigger to start the web server if this script is run
 if __name__ == "__main__":
@@ -231,7 +164,12 @@
     cfg['loglevel'] = args.loglevel
 
     init()
-    app.run()
+
+    if cfg['ssl']['enable']:
+        context = (cfg['ssl']['cert_chain_path'], cfg['ssl']['cert_priv_key_path'])
+        app.run(host='0.0.0.0', port=8080, ssl_context=context, threaded=True)
+    else:
+        app.run()
+
     logger.info("web server running...")
-    # pdb.run('app.run()')
->>>>>>> 7b7f15d9
+    # pdb.run('app.run()')