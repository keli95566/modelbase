from setuptools import setup
from setuptools import find_packages

setup(name='mb_modelbase',
      version='0.9',
      description='A webservice/python backend for SQL-like queries to data and models based on the data',
      url='https://github.com/lumen-org/lumen',
      author='Philip Lucas',
      author_email='philipp.lucas@uni-jena.de',
      license='lgpl-3.0',
      packages=find_packages(exclude=['scripts']),
      install_requires=[
          'xarray',
          'numpy',
          'pandas>=0.24',
          'scikit-learn',
          'scipy',
          'flask',
          'flask-cors',
          'graphviz',
          'multiprocessing_on_dill',
          'pyopenssl',
          'spflow',
<<<<<<< HEAD
          'pyopenssl',
          'sympy',
=======
>>>>>>> ba103fdd
      ],
      zip_safe=False)<|MERGE_RESOLUTION|>--- conflicted
+++ resolved
@@ -21,10 +21,7 @@
           'multiprocessing_on_dill',
           'pyopenssl',
           'spflow',
-<<<<<<< HEAD
           'pyopenssl',
           'sympy',
-=======
->>>>>>> ba103fdd
       ],
-      zip_safe=False)+      zip_safe=False)
