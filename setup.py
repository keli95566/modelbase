--- conflicted
+++ resolved
@@ -19,11 +19,9 @@
           'flask-cors',
           'graphviz',
           'multiprocessing_on_dill',
-<<<<<<< HEAD
           'pyopenssl',
-          'spflow'
-=======
-          'pyopenssl', 'sympy'
->>>>>>> 064061b6
+          'spflow',
+          'pyopenssl',
+          'sympy',
       ],
       zip_safe=False)